#
# Copyright (c) 2018 Intel Corporation
#
# SPDX-License-Identifier: Apache-2.0
#

---
description: |
  This file contains version details that are used by various
  repositories for setting up the correct environment to run
  tests and package components.

format: |
  Each entry in this file MUST conform to the following format:

  <group>:
   description: "<brief-description>"
   notes: "<notes>"

   <project>:
     description: "<brief-description>"
     notes: "<notes>"
     url: "<project-url>"
     issue: "<bug-url>"
     commit: "<commit>"
     version: "<version>"
     uscan-opts: "<optional uscan options>"
     uscan-url: "<url regex for uscan to list versions>"
     release: "<version>"
     branch: "<git-branch>"
     meta:
       <key-1>: "<value-1>"
       <key-n>: "<value-n>"

  Notes:

  - All sections (except "meta") MUST include a description where
    applicable. This is expected to be a brief summary.

  - A section MAY specify a "notes" section which may be multi-line.
    It is expected to be expand on the information specified in
    "description".

  - All sections (except "meta") MUST include a URL where applicable.

  - A section MAY specify a bug URL using the "issue" field.

  - A section MAY define a "meta" section to store additional
    information about a project or group.

  - Each entry MUST specify ATLEAST one of "commit", "version", "release"
    and "branch".

  - WARNING: Gotcha alert! Remember to double-quote all strings
    (except multi-line strings)! This avoids the possibility of a
    version containing a period being treated as a floating point
    number (and truncated!)

  - NOTE: For the uscan related entries, refer to the following uscan pages:
    https://manpages.debian.org/stretch/devscripts/uscan.1.en.html
    https://wiki.debian.org/debian/watch
    Particularly note the 'Common mistakes' section.
    Also note, if you place the uscan strings on single lines in this file then
    '\'s need to be '\'d, so are replaced with '\\', but this does not apply
    for '>-' multi line entries, which can then use the normal uscan syntax.

assets:
  description: "Additional required system elements"

  hypervisor:
    description: "Component used to create virtual machines"

    cloud_hypervisor:
      description: "Cloud Hypervisor is an open source Virtual Machine Monitor"
      url: "https://github.com/cloud-hypervisor/cloud-hypervisor"
      uscan-url: >-
        https://github.com/cloud-hypervisor/cloud-hypervisor/tags.*/v?(\d\S+)\.tar\.gz
<<<<<<< HEAD
      version: "v29.0"
=======
      version: "v32.0"
>>>>>>> 62b28389

    firecracker:
      description: "Firecracker micro-VMM"
      url: "https://github.com/firecracker-microvm/firecracker"
      uscan-url: >-
        https://github.com/firecracker-microvm/firecracker/tags
        .*/v?(\d\S+)\.tar\.gz
      version: "v1.3.1"

    qemu:
      description: "VMM that uses KVM"
      url: "https://github.com/qemu/qemu"
      version: "v7.1.0"
      tag: "v7.1.0"
      # Do not include any non-full release versions
      # Break the line *without CR or space being appended*, to appease
      # yamllint, and note the deliberate ' ' at the end of the expression.
      uscan-opts: "opts=uversionmangle=s/(\\d)[_\\.\\-\\+]?\
        ((RC|rc|pre|dev|beta|alpha)\\d*)$/$1~$2/ "
      uscan-url: >-
        https://github.com/qemu/qemu/tags
        .*/v?(\d\S+)\.tar\.gz
<<<<<<< HEAD
      tdx:
        description: "VMM that uses KVM and supports TDX"
        url: "https://github.com/kata-containers/qemu"
        tag: "TDX-v3.1"
      snp:
        description: "VMM that uses KVM and supports AMD SEV-SNP"
        url: "https://github.com/AMDESE/qemu"
        tag: "3b6a2b6b7466f6dea53243900b7516c3f29027b7"
=======
>>>>>>> 62b28389

    qemu-experimental:
      description: "QEMU with virtiofs support"
      url: "https://github.com/qemu/qemu"
      version: "7a800cf9496fddddf71b21a00991e0ec757a170a"

<<<<<<< HEAD
=======
    qemu-tdx-experimental:
      # yamllint disable-line rule:line-length
      description: "QEMU with TDX support - based on https://github.com/intel/tdx-tools/releases/tag/2023ww01"
      url: "https://github.com/kata-containers/qemu"
      tag: "ad4c7f529a279685da84297773b4ec8080153c2d-plus-TDX-v1.3"

    qemu-snp-experimental:
      description: "QEMU with experimental SNP support (no UPM)"
      url: "https://github.com/AMDESE/qemu"
      tag: "3b6a2b6b7466f6dea53243900b7516c3f29027b7"

>>>>>>> 62b28389
  image:
    description: |
      Root filesystem disk image used to boot the guest virtual
      machine.
    url: "https://github.com/kata-containers/kata-containers/tools/osbuilder"
    architecture:
      aarch64:
        name: "ubuntu"
        version: "latest"
      ppc64le:
        name: "ubuntu"
        version: "latest"
      s390x:
        name: "ubuntu"
        version: "latest"
      x86_64:
        name: &default-image-name "ubuntu"
        version: "latest"
    meta:
      image-type: *default-image-name

  initrd:
    description: |
      Root filesystem initrd used to boot the guest virtual
      machine.
    url: "https://github.com/kata-containers/kata-containers/tools/osbuilder"
    architecture:
      aarch64:
        name: &default-initrd-name "ubuntu"
        version: &default-initrd-version "20.04"
      ppc64le:
        name: &glibc-initrd-name "ubuntu"
        version: &glibc-initrd-version "20.04"
      s390x:
        name: *glibc-initrd-name
        version: *glibc-initrd-version
      x86_64:
        name: *default-initrd-name
        version: *default-initrd-version
        sev:
          name: *glibc-initrd-name
          version: *glibc-initrd-version

  kernel:
    description: "Linux kernel optimised for virtual machines"
    url: "https://cdn.kernel.org/pub/linux/kernel/v5.x/"
    version: "v5.19.2"
    tdx:
      description: "Linux kernel that supports TDX"
      url: "https://github.com/kata-containers/linux/archive/refs/tags"
      tag: "5.15-plus-TDX"
    sev:
      description: "Linux kernel that supports SEV and SNP"
      url: "https://cdn.kernel.org/pub/linux/kernel/v5.x/"
      version: "v5.19.2"
    snp:
      description: "Linux kernel that supports AMD SEV-SNP for VMs"
      url: "https://cdn.kernel.org/pub/linux/kernel/v5.x/"
      version: "v5.19.2"

  kernel-experimental:
    description: "Linux kernel with virtio-fs support"
    url: "https://cdn.kernel.org/pub/linux/kernel/v5.x/"
    tag: "v5.13.10"

  kernel-arm-experimental:
    description: "Linux kernel with cpu/mem hotplug support on arm64"
    url: "https://cdn.kernel.org/pub/linux/kernel/v5.x/"
    version: "v5.15.7"

  kernel-dragonball-experimental:
    description: "Linux kernel with Dragonball VMM optimizations like upcall"
    url: "https://cdn.kernel.org/pub/linux/kernel/v5.x/"
    version: "v5.10.25"

externals:
  description: "Third-party projects used by the system"

  attestation-agent:
    description: "Provide attested key unwrapping for image decryption"
    url: "https://github.com/confidential-containers/attestation-agent"
    version: "v0.5.0"

  cni-plugins:
    description: "CNI network plugins"
    url: "https://github.com/containernetworking/plugins"
    version: "v1.2.0"

  conmon:
    description: "An OCI container runtime monitor"
    url: "https://github.com/containers/conmon"
    version: "v2.0.10"

  crio:
    description: |
      OCI-based Kubernetes Container Runtime Interface implementation
    url: "https://github.com/cri-o/cri-o"
    branch: "release-1.23"

  containerd:
    description: |
      Containerd for Kubernetes Container Runtime Interface.
    # CCv0 is using our fork of containerd as the changes can't be merged yet
    url: "github.com/confidential-containers/containerd"
    # yamllint disable-line rule:line-length
    tarball_url: "https://github.com/confidential-containers/containerd/releases/download"
    version: "v1.6.8.1"
    # CCv0 needs to know about the specific branch for the integration tests
    branch: "CC-main"

  critools:
    description: "CLI tool for Container Runtime Interface (CRI)"
    url: "https://github.com/kubernetes-sigs/cri-tools"
    version: "1.23.0"

  cryptsetup:
    description: "A utility used to setup disk encryption, integrity protection"
    url: "https://gitlab.com/cryptsetup/cryptsetup"
    version: "v2.5.0"

  gperf:
    description: "GNU gperf is a perfect hash function generator"
    url: "http://ftp.gnu.org/pub/gnu/gperf/"
    version: "3.1"

  lvm2:
    description: "LVM2 and device-mapper tools and libraries"
    url: "https://github.com/lvmteam/lvm2"
    version: "v2_03_16"

  kubernetes:
    description: "Kubernetes project container manager"
    url: "https://github.com/kubernetes/kubernetes"
    # regexp formed to match 'd.tar.gz', deliberately to not match any alpha or
    # beta type releases
    uscan-url: >-
      https://github.com/kubernetes/kubernetes/tags
      .*/v?([\d\.]+)\.tar\.gz
    version: "1.23.1-00"

  libseccomp:
    description: "High level interface to Linux seccomp filter"
    url: "https://github.com/seccomp/libseccomp"
    version: "2.5.4"

  pause:
    description: "Kubernetes pause container image"
    repo: "docker://k8s.gcr.io/pause"
    version: "3.6"

  runc:
    description: "OCI CLI reference runtime implementation"
    url: "https://github.com/opencontainers/runc"
    # Oddly, here we do want rc versions, as there appears to be little else
    # really for runc.
    uscan-url: >-
      https://github.com/opencontainers/runc/tags
      .*/v?(\d\S+)\.tar\.gz
    version: "v1.1.4"

  skopeo:
    description: "Utility for container images and image repositories"
    url: "https://github.com/containers/skopeo"
    version: "1.9.1"

  nydus:
    description: "Nydus image acceleration service"
    url: "https://github.com/dragonflyoss/image-service"
    version: "v2.2.1"

  nydus-snapshotter:
    description: "Snapshotter for Nydus image acceleration service"
    url: "https://github.com/containerd/nydus-snapshotter"
    version: "v0.3.3"

  ovmf:
    description: "Firmware, implementation of UEFI for virtual machines."
    url: "https://github.com/tianocore/edk2"
    x86_64:
      description: "Vanilla firmware build"
      version: "edk2-stable202202"
      package: "OvmfPkg/OvmfPkgX64.dsc"
      package_output_dir: "OvmfX64"
    sev:
      description: "AmdSev build needed for SEV measured direct boot."
<<<<<<< HEAD
      # CCv0 switching to this fork until new release of edk2 has fix
      # per #5893, will need to be reverted to upstream
      url: "https://github.com/kata-containers/edk2"
      version: "edk2-202208-sev-alloc-runtime-secret-area"
=======
      version: "edk2-stable202302"
>>>>>>> 62b28389
      package: "OvmfPkg/AmdSev/AmdSevX64.dsc"
      package_output_dir: "AmdSev"
    tdx:
      url: "https://github.com/tianocore/edk2-staging"
      description: "TDVF build needed for TDX measured direct boot."
      version: "2022-tdvf-ww28.5"
      package: "OvmfPkg/OvmfPkgX64.dsc"
      package_output_dir: "OvmfX64"

  td-shim:
    description: "Confidential Containers Shim Firmware"
    url: "https://github.com/confidential-containers/td-shim"
    version: "v0.5.0"
    toolchain: "nightly-2022-11-15"

  virtiofsd:
    description: "vhost-user virtio-fs device backend written in Rust"
    url: "https://gitlab.com/virtio-fs/virtiofsd"
    version: "v1.6.1"
    toolchain: "1.66.0"
    meta:
      # From https://gitlab.com/virtio-fs/virtiofsd/-/releases/v1.6.1,
      # this is the link labelled virtiofsd-v1.6.1.zip
      #
      # yamllint disable-line rule:line-length
      binary: "https://gitlab.com/virtio-fs/virtiofsd/uploads/14c1e8a7acc82d515cec6608727a1e4a/virtiofsd-v1.6.1.zip"

languages:
  description: |
    Details of programming languages required to build system
    components.

  golang:
    description: "Google's 'go' language"
    notes: "'version' is the default minimum version used by this project."
    version: "1.19.3"
    meta:
      description: |
        'newest-version' is the latest version known to work when
        building Kata
      newest-version: "1.19.3"

  rust:
    description: "Rust language"
    notes: "'version' is the default minimum version used by this project."
    version: "1.68.0"
    meta:
      description: |
        'newest-version' is the latest version known to work when
        building Kata
      newest-version: "1.68.0"

  golangci-lint:
    description: "golangci-lint"
    notes: "'version' is the default minimum version used by this project."
    version: "1.50.1"
    meta:
      description: |
        'newest-version' is the latest version known to work when
        building Kata
      newest-version: "1.50.1"

specs:
  description: "Details of important specifications"

  oci:
    description: "Open Containers Initiative runtime specification"
    url: "https://github.com/opencontainers/runtime-spec/releases"
    uscan-url: >-
      https://github.com/opencontainers/runtime-spec/tags
      .*/v?(\d\S+)\.tar\.gz
    version: "v1.0.2"

plugins:
  description: |
    Details of plugins required for the components or testing.

  sriov-network-device:
    description: |
      The SR-IOV network device plugin is Kubernetes device plugin for
      discovering and advertising SR-IOV virtual functions (VFs)
      available on a Kubernetes host.
    url: "https://github.com/k8snetworkplumbingwg/sriov-network-device-plugin"
    version: "b7f6d3e0679796e907ecca88cfab0e32e326850d"<|MERGE_RESOLUTION|>--- conflicted
+++ resolved
@@ -75,11 +75,7 @@
       url: "https://github.com/cloud-hypervisor/cloud-hypervisor"
       uscan-url: >-
         https://github.com/cloud-hypervisor/cloud-hypervisor/tags.*/v?(\d\S+)\.tar\.gz
-<<<<<<< HEAD
       version: "v29.0"
-=======
-      version: "v32.0"
->>>>>>> 62b28389
 
     firecracker:
       description: "Firecracker micro-VMM"
@@ -102,25 +98,16 @@
       uscan-url: >-
         https://github.com/qemu/qemu/tags
         .*/v?(\d\S+)\.tar\.gz
-<<<<<<< HEAD
       tdx:
         description: "VMM that uses KVM and supports TDX"
         url: "https://github.com/kata-containers/qemu"
         tag: "TDX-v3.1"
-      snp:
-        description: "VMM that uses KVM and supports AMD SEV-SNP"
-        url: "https://github.com/AMDESE/qemu"
-        tag: "3b6a2b6b7466f6dea53243900b7516c3f29027b7"
-=======
->>>>>>> 62b28389
 
     qemu-experimental:
       description: "QEMU with virtiofs support"
       url: "https://github.com/qemu/qemu"
       version: "7a800cf9496fddddf71b21a00991e0ec757a170a"
 
-<<<<<<< HEAD
-=======
     qemu-tdx-experimental:
       # yamllint disable-line rule:line-length
       description: "QEMU with TDX support - based on https://github.com/intel/tdx-tools/releases/tag/2023ww01"
@@ -132,7 +119,6 @@
       url: "https://github.com/AMDESE/qemu"
       tag: "3b6a2b6b7466f6dea53243900b7516c3f29027b7"
 
->>>>>>> 62b28389
   image:
     description: |
       Root filesystem disk image used to boot the guest virtual
@@ -318,14 +304,7 @@
       package_output_dir: "OvmfX64"
     sev:
       description: "AmdSev build needed for SEV measured direct boot."
-<<<<<<< HEAD
-      # CCv0 switching to this fork until new release of edk2 has fix
-      # per #5893, will need to be reverted to upstream
-      url: "https://github.com/kata-containers/edk2"
-      version: "edk2-202208-sev-alloc-runtime-secret-area"
-=======
       version: "edk2-stable202302"
->>>>>>> 62b28389
       package: "OvmfPkg/AmdSev/AmdSevX64.dsc"
       package_output_dir: "AmdSev"
     tdx:

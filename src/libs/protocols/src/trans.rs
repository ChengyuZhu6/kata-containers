// Copyright (c) 2019-2022 Alibaba Cloud
// Copyright (c) 2019-2022 Ant Group
//
// SPDX-License-Identifier: Apache-2.0
//

use std::collections::HashMap;
use std::convert::From;

use oci::{
    Hook, Hooks, Linux, LinuxBlockIo, LinuxCapabilities, LinuxCpu, LinuxDevice, LinuxHugepageLimit,
    LinuxIdMapping, LinuxIntelRdt, LinuxInterfacePriority, LinuxMemory, LinuxNamespace,
    LinuxNetwork, LinuxPids, LinuxResources, LinuxSeccomp, LinuxSeccompArg, LinuxSyscall,
    LinuxThrottleDevice, LinuxWeightDevice, Mount, PosixRlimit, Process, Root, Spec, User,
};

// translate from interface to ttprc tools
fn from_option<F: Sized, T: From<F>>(from: Option<F>) -> protobuf::MessageField<T> {
    match from {
        Some(f) => protobuf::MessageField::from_option(Some(f.into())),
        None => protobuf::MessageField::none(),
    }
}

fn from_vec<F: Sized, T: From<F>>(from: Vec<F>) -> Vec<T> {
    let mut to: Vec<T> = vec![];
    for data in from {
        to.push(data.into());
    }
    to
}

impl From<oci::Box> for crate::oci::Box {
    fn from(from: oci::Box) -> Self {
        crate::oci::Box {
            Height: from.height,
            Width: from.width,
            ..Default::default()
        }
    }
}

impl From<oci::User> for crate::oci::User {
    fn from(from: User) -> Self {
        crate::oci::User {
            UID: from.uid,
            GID: from.gid,
            AdditionalGids: from.additional_gids,
            Username: from.username,
            ..Default::default()
        }
    }
}

impl From<oci::LinuxCapabilities> for crate::oci::LinuxCapabilities {
    fn from(from: LinuxCapabilities) -> Self {
        crate::oci::LinuxCapabilities {
            Bounding: from.bounding,
            Effective: from.effective,
            Inheritable: from.inheritable,
            Permitted: from.permitted,
            Ambient: from.ambient,
            ..Default::default()
        }
    }
}

impl From<oci::PosixRlimit> for crate::oci::POSIXRlimit {
    fn from(from: PosixRlimit) -> Self {
        crate::oci::POSIXRlimit {
            Type: from.r#type,
            Hard: from.hard,
            Soft: from.soft,
            ..Default::default()
        }
    }
}

impl From<oci::Process> for crate::oci::Process {
    fn from(from: Process) -> Self {
        crate::oci::Process {
            Terminal: from.terminal,
            ConsoleSize: from_option(from.console_size),
            User: from_option(Some(from.user)),
            Args: from.args,
            Env: from.env,
            Cwd: from.cwd,
            Capabilities: from_option(from.capabilities),
            Rlimits: from_vec(from.rlimits),
            NoNewPrivileges: from.no_new_privileges,
            ApparmorProfile: from.apparmor_profile,
            OOMScoreAdj: from.oom_score_adj.map_or(0, |t| t as i64),
            SelinuxLabel: from.selinux_label,
            ..Default::default()
        }
    }
}

impl From<oci::LinuxDeviceCgroup> for crate::oci::LinuxDeviceCgroup {
    fn from(from: oci::LinuxDeviceCgroup) -> Self {
        crate::oci::LinuxDeviceCgroup {
            Allow: from.allow,
            Type: from.r#type.map_or("".to_string(), |t| t as String),
            Major: from.major.map_or(0, |t| t),
            Minor: from.minor.map_or(0, |t| t),
            Access: from.access,
            ..Default::default()
        }
    }
}

impl From<oci::LinuxMemory> for crate::oci::LinuxMemory {
    fn from(from: LinuxMemory) -> Self {
        crate::oci::LinuxMemory {
            Limit: from.limit.map_or(0, |t| t),
            Reservation: from.reservation.map_or(0, |t| t),
            Swap: from.swap.map_or(0, |t| t),
            Kernel: from.kernel.map_or(0, |t| t),
            KernelTCP: from.kernel_tcp.map_or(0, |t| t),
            Swappiness: from.swappiness.map_or(0, |t| t),
            DisableOOMKiller: from.disable_oom_killer.map_or(false, |t| t),
            ..Default::default()
        }
    }
}

impl From<oci::LinuxCpu> for crate::oci::LinuxCPU {
    fn from(from: LinuxCpu) -> Self {
        crate::oci::LinuxCPU {
            Shares: from.shares.map_or(0, |t| t),
            Quota: from.quota.map_or(0, |t| t),
            Period: from.period.map_or(0, |t| t),
            RealtimeRuntime: from.realtime_runtime.map_or(0, |t| t),
            RealtimePeriod: from.realtime_period.map_or(0, |t| t),
            Cpus: from.cpus,
            Mems: from.mems,
            ..Default::default()
        }
    }
}

impl From<oci::LinuxPids> for crate::oci::LinuxPids {
    fn from(from: LinuxPids) -> Self {
        crate::oci::LinuxPids {
            Limit: from.limit,
            ..Default::default()
        }
    }
}

impl From<oci::LinuxWeightDevice> for crate::oci::LinuxWeightDevice {
    fn from(from: LinuxWeightDevice) -> Self {
        crate::oci::LinuxWeightDevice {
            // TODO : check
            Major: 0,
            Minor: 0,
            Weight: from.weight.map_or(0, |t| t as u32),
            LeafWeight: from.leaf_weight.map_or(0, |t| t as u32),
            ..Default::default()
        }
    }
}

impl From<oci::LinuxThrottleDevice> for crate::oci::LinuxThrottleDevice {
    fn from(from: LinuxThrottleDevice) -> Self {
        crate::oci::LinuxThrottleDevice {
            // TODO : check
            Major: 0,
            Minor: 0,
            Rate: from.rate,
            ..Default::default()
        }
    }
}

impl From<oci::LinuxBlockIo> for crate::oci::LinuxBlockIO {
    fn from(from: LinuxBlockIo) -> Self {
        crate::oci::LinuxBlockIO {
            Weight: from.weight.map_or(0, |t| t as u32),
            LeafWeight: from.leaf_weight.map_or(0, |t| t as u32),
            WeightDevice: from_vec(from.weight_device),
            ThrottleReadBpsDevice: from_vec(from.throttle_read_bps_device),
            ThrottleWriteBpsDevice: from_vec(from.throttle_write_bps_device),
            ThrottleReadIOPSDevice: from_vec(from.throttle_read_iops_device),
            ThrottleWriteIOPSDevice: from_vec(from.throttle_write_iops_device),
            ..Default::default()
        }
    }
}

impl From<oci::LinuxHugepageLimit> for crate::oci::LinuxHugepageLimit {
    fn from(from: LinuxHugepageLimit) -> Self {
        crate::oci::LinuxHugepageLimit {
            Pagesize: from.page_size,
            Limit: from.limit,
            ..Default::default()
        }
    }
}

impl From<oci::LinuxInterfacePriority> for crate::oci::LinuxInterfacePriority {
    fn from(from: LinuxInterfacePriority) -> Self {
        crate::oci::LinuxInterfacePriority {
            Name: from.name,
            Priority: from.priority,
            ..Default::default()
        }
    }
}

impl From<oci::LinuxNetwork> for crate::oci::LinuxNetwork {
    fn from(from: LinuxNetwork) -> Self {
        crate::oci::LinuxNetwork {
            ClassID: from.class_id.map_or(0, |t| t),
            Priorities: from_vec(from.priorities),
            ..Default::default()
        }
    }
}

impl From<oci::LinuxResources> for crate::oci::LinuxResources {
    fn from(from: LinuxResources) -> Self {
        crate::oci::LinuxResources {
            Devices: from_vec(from.devices),
            Memory: from_option(from.memory),
            CPU: from_option(from.cpu),
            Pids: from_option(from.pids),
            BlockIO: from_option(from.block_io),
            HugepageLimits: from_vec(from.hugepage_limits),
            Network: from_option(from.network),
            ..Default::default()
        }
    }
}

impl From<oci::Root> for crate::oci::Root {
    fn from(from: Root) -> Self {
        crate::oci::Root {
            Path: from.path,
            Readonly: from.readonly,
            ..Default::default()
        }
    }
}

impl From<oci::Mount> for crate::oci::Mount {
    fn from(from: Mount) -> Self {
        crate::oci::Mount {
            destination: from.destination,
            source: from.source,
            type_: from.r#type,
            options: from.options,
            ..Default::default()
        }
    }
}

impl From<oci::Hook> for crate::oci::Hook {
    fn from(from: Hook) -> Self {
        let mut timeout: i64 = 0;
        if let Some(v) = from.timeout {
            timeout = v as i64;
        }
        crate::oci::Hook {
            Path: from.path,
            Args: from.args,
            Env: from.env,
            Timeout: timeout,
            ..Default::default()
        }
    }
}

impl From<oci::Hooks> for crate::oci::Hooks {
    fn from(from: Hooks) -> Self {
        crate::oci::Hooks {
            Prestart: from_vec(from.prestart),
            CreateRuntime: from_vec(from.create_runtime),
            CreateContainer: from_vec(from.create_container),
            StartContainer: from_vec(from.start_container),
            Poststart: from_vec(from.poststart),
            Poststop: from_vec(from.poststop),
            ..Default::default()
        }
    }
}

impl From<oci::LinuxIdMapping> for crate::oci::LinuxIDMapping {
    fn from(from: LinuxIdMapping) -> Self {
        crate::oci::LinuxIDMapping {
            HostID: from.host_id,
            ContainerID: from.container_id,
            Size: from.size,
            ..Default::default()
        }
    }
}

impl From<oci::LinuxNamespace> for crate::oci::LinuxNamespace {
    fn from(from: LinuxNamespace) -> Self {
        crate::oci::LinuxNamespace {
            Type: from.r#type,
            Path: from.path,
            ..Default::default()
        }
    }
}

impl From<oci::LinuxDevice> for crate::oci::LinuxDevice {
    fn from(from: LinuxDevice) -> Self {
        crate::oci::LinuxDevice {
            Path: from.path,
            Type: from.r#type,
            Major: from.major,
            Minor: from.minor,
            FileMode: from.file_mode.map_or(0, |v| v),
            UID: from.uid.map_or(0, |v| v),
            GID: from.gid.map_or(0, |v| v),
            ..Default::default()
        }
    }
}

impl From<oci::LinuxSeccompArg> for crate::oci::LinuxSeccompArg {
    fn from(from: LinuxSeccompArg) -> Self {
        crate::oci::LinuxSeccompArg {
            Index: from.index as u64,
            Value: from.value,
            ValueTwo: from.value_two,
            Op: from.op,
            ..Default::default()
        }
    }
}

impl From<oci::LinuxSyscall> for crate::oci::LinuxSyscall {
    fn from(from: LinuxSyscall) -> Self {
        crate::oci::LinuxSyscall {
            Names: from.names,
            Action: from.action,
            Args: from_vec(from.args),
            ErrnoRet: Some(crate::oci::linux_syscall::ErrnoRet::Errnoret(
                from.errno_ret,
            )),
            ..Default::default()
        }
    }
}

impl From<oci::LinuxSeccomp> for crate::oci::LinuxSeccomp {
    fn from(from: LinuxSeccomp) -> Self {
        crate::oci::LinuxSeccomp {
            DefaultAction: from.default_action,
            Architectures: from.architectures,
            Syscalls: from_vec(from.syscalls),
            Flags: from.flags,
            ..Default::default()
        }
    }
}

impl From<oci::LinuxIntelRdt> for crate::oci::LinuxIntelRdt {
    fn from(from: LinuxIntelRdt) -> Self {
        crate::oci::LinuxIntelRdt {
            L3CacheSchema: from.l3_cache_schema,
            ..Default::default()
        }
    }
}

impl From<oci::Linux> for crate::oci::Linux {
    fn from(from: Linux) -> Self {
        crate::oci::Linux {
            UIDMappings: from_vec(from.uid_mappings),
            GIDMappings: from_vec(from.gid_mappings),
            Sysctl: from.sysctl,
            Resources: from_option(from.resources),
            CgroupsPath: from.cgroups_path,
            Namespaces: from_vec(from.namespaces),
            Devices: from_vec(from.devices),
            Seccomp: from_option(from.seccomp),
            RootfsPropagation: from.rootfs_propagation,
            MaskedPaths: from.masked_paths,
            ReadonlyPaths: from.readonly_paths,
            MountLabel: from.mount_label,
            IntelRdt: from_option(from.intel_rdt),
            ..Default::default()
        }
    }
}

impl From<oci::Spec> for crate::oci::Spec {
    fn from(from: Spec) -> Self {
        crate::oci::Spec {
            Version: from.version,
            Process: from_option(from.process),
            Root: from_option(from.root),
            Hostname: from.hostname,
            Mounts: from_vec(from.mounts),
            Hooks: from_option(from.hooks),
            Annotations: from.annotations,
            Linux: from_option(from.linux),
            Solaris: Default::default(),
            Windows: Default::default(),
            ..Default::default()
        }
    }
}

impl From<crate::oci::Root> for oci::Root {
    fn from(from: crate::oci::Root) -> Self {
        Self {
            path: from.Path,
            readonly: from.Readonly,
        }
    }
}

impl From<crate::oci::Mount> for oci::Mount {
    fn from(mut from: crate::oci::Mount) -> Self {
        let options = from.take_options().to_vec();
        Self {
            r#type: from.take_type_(),
            destination: from.take_destination(),
            source: from.take_source(),
            options,
        }
    }
}

impl From<crate::oci::LinuxIDMapping> for oci::LinuxIdMapping {
    fn from(from: crate::oci::LinuxIDMapping) -> Self {
        LinuxIdMapping {
            container_id: from.ContainerID(),
            host_id: from.HostID(),
            size: from.Size(),
        }
    }
}

impl From<crate::oci::LinuxDeviceCgroup> for oci::LinuxDeviceCgroup {
    fn from(mut from: crate::oci::LinuxDeviceCgroup) -> Self {
        let mut major = None;
        if from.Major() > 0 {
            major = Some(from.Major());
        }

        let mut minor = None;
        if from.Minor() > 0 {
            minor = Some(from.Minor())
        }

        oci::LinuxDeviceCgroup {
<<<<<<< HEAD
            allow: from.get_Allow(),
            r#type: Some(from.take_Type()),
=======
            allow: from.Allow(),
            r#type: from.take_Type(),
>>>>>>> 509bc8b6
            major,
            minor,
            access: from.take_Access(),
        }
    }
}

impl From<crate::oci::LinuxMemory> for oci::LinuxMemory {
    fn from(from: crate::oci::LinuxMemory) -> Self {
        let mut limit = None;
        if from.Limit() > 0 {
            limit = Some(from.Limit());
        }

        let mut reservation = None;
        if from.Reservation() > 0 {
            reservation = Some(from.Reservation());
        }

        let mut swap = None;
        if from.Swap() > 0 {
            swap = Some(from.Swap());
        }

        let mut kernel = None;
        if from.Kernel() > 0 {
            kernel = Some(from.Kernel());
        }

        let mut kernel_tcp = None;
        if from.KernelTCP() > 0 {
            kernel_tcp = Some(from.KernelTCP());
        }

        let mut swappiness = None;
        if from.Swappiness() > 0 {
            swappiness = Some(from.Swappiness());
        }

        let disable_oom_killer = Some(from.DisableOOMKiller());

        oci::LinuxMemory {
            limit,
            reservation,
            swap,
            kernel,
            kernel_tcp,
            swappiness,
            disable_oom_killer,
        }
    }
}

impl From<crate::oci::LinuxCPU> for oci::LinuxCpu {
    fn from(mut from: crate::oci::LinuxCPU) -> Self {
        let mut shares = None;
        if from.Shares() > 0 {
            shares = Some(from.Shares());
        }

        let mut quota = None;
        if from.Quota() > 0 {
            quota = Some(from.Quota());
        }

        let mut period = None;
        if from.Period() > 0 {
            period = Some(from.Period());
        }

        let mut realtime_runtime = None;
        if from.RealtimeRuntime() > 0 {
            realtime_runtime = Some(from.RealtimeRuntime());
        }

        let mut realtime_period = None;
        if from.RealtimePeriod() > 0 {
            realtime_period = Some(from.RealtimePeriod());
        }

        let cpus = from.take_Cpus();
        let mems = from.take_Mems();

        oci::LinuxCpu {
            shares,
            quota,
            period,
            realtime_runtime,
            realtime_period,
            cpus,
            mems,
        }
    }
}

impl From<crate::oci::LinuxPids> for oci::LinuxPids {
    fn from(from: crate::oci::LinuxPids) -> Self {
        oci::LinuxPids {
            limit: from.Limit(),
        }
    }
}

impl From<crate::oci::LinuxBlockIO> for oci::LinuxBlockIo {
    fn from(from: crate::oci::LinuxBlockIO) -> Self {
        let mut weight = None;
        if from.Weight() > 0 {
            weight = Some(from.Weight() as u16);
        }
        let mut leaf_weight = None;
        if from.LeafWeight() > 0 {
            leaf_weight = Some(from.LeafWeight() as u16);
        }
        let mut weight_device = Vec::new();
        for wd in from.WeightDevice() {
            weight_device.push(wd.clone().into());
        }

        let mut throttle_read_bps_device = Vec::new();
        for td in from.ThrottleReadBpsDevice() {
            throttle_read_bps_device.push(td.clone().into());
        }

        let mut throttle_write_bps_device = Vec::new();
        for td in from.ThrottleWriteBpsDevice() {
            throttle_write_bps_device.push(td.clone().into());
        }

        let mut throttle_read_iops_device = Vec::new();
        for td in from.ThrottleReadIOPSDevice() {
            throttle_read_iops_device.push(td.clone().into());
        }

        let mut throttle_write_iops_device = Vec::new();
        for td in from.ThrottleWriteIOPSDevice() {
            throttle_write_iops_device.push(td.clone().into());
        }

        oci::LinuxBlockIo {
            weight,
            leaf_weight,
            weight_device,
            throttle_read_bps_device,
            throttle_write_bps_device,
            throttle_read_iops_device,
            throttle_write_iops_device,
        }
    }
}

impl From<crate::oci::LinuxThrottleDevice> for oci::LinuxThrottleDevice {
    fn from(from: crate::oci::LinuxThrottleDevice) -> Self {
        oci::LinuxThrottleDevice {
            blk: oci::LinuxBlockIoDevice {
                major: from.Major,
                minor: from.Minor,
            },
            rate: from.Rate,
        }
    }
}

impl From<crate::oci::LinuxWeightDevice> for oci::LinuxWeightDevice {
    fn from(from: crate::oci::LinuxWeightDevice) -> Self {
        oci::LinuxWeightDevice {
            blk: oci::LinuxBlockIoDevice {
                major: from.Major,
                minor: from.Minor,
            },
            weight: Some(from.Weight as u16),
            leaf_weight: Some(from.LeafWeight as u16),
        }
    }
}

impl From<crate::oci::LinuxInterfacePriority> for oci::LinuxInterfacePriority {
    fn from(mut from: crate::oci::LinuxInterfacePriority) -> Self {
        oci::LinuxInterfacePriority {
            name: from.take_Name(),
            priority: from.Priority(),
        }
    }
}

impl From<crate::oci::LinuxNetwork> for oci::LinuxNetwork {
    fn from(mut from: crate::oci::LinuxNetwork) -> Self {
        let mut class_id = None;
        if from.ClassID() > 0 {
            class_id = Some(from.ClassID());
        }
        let mut priorities = Vec::new();
        for p in from.take_Priorities() {
            priorities.push(p.into())
        }

        oci::LinuxNetwork {
            class_id,
            priorities,
        }
    }
}

impl From<crate::oci::LinuxHugepageLimit> for oci::LinuxHugepageLimit {
    fn from(mut from: crate::oci::LinuxHugepageLimit) -> Self {
        oci::LinuxHugepageLimit {
            page_size: from.take_Pagesize(),
            limit: from.Limit(),
        }
    }
}

impl From<crate::oci::LinuxResources> for oci::LinuxResources {
    fn from(mut from: crate::oci::LinuxResources) -> Self {
        let mut devices = Vec::new();
        for d in from.take_Devices() {
            devices.push(d.into());
        }

        let mut memory = None;
        if from.has_Memory() {
            memory = Some(from.take_Memory().into());
        }

        let mut cpu = None;
        if from.has_CPU() {
            cpu = Some(from.take_CPU().into());
        }

        let mut pids = None;
        if from.has_Pids() {
            pids = Some(from.Pids().clone().into())
        }

        let mut block_io = None;
        if from.has_BlockIO() {
            block_io = Some(from.BlockIO().clone().into());
        }

        let mut hugepage_limits = Vec::new();
        for hl in from.HugepageLimits() {
            hugepage_limits.push(hl.clone().into());
        }

        let mut network = None;
        if from.has_Network() {
            network = Some(from.take_Network().into());
        }

        let rdma = HashMap::new();

        LinuxResources {
            devices,
            memory,
            cpu,
            pids,
            block_io,
            hugepage_limits,
            network,
            rdma,
        }
    }
}

impl From<crate::oci::LinuxDevice> for oci::LinuxDevice {
    fn from(mut from: crate::oci::LinuxDevice) -> Self {
        oci::LinuxDevice {
            path: from.take_Path(),
            r#type: from.take_Type(),
            major: from.Major(),
            minor: from.Minor(),
            file_mode: Some(from.FileMode()),
            uid: Some(from.UID()),
            gid: Some(from.GID()),
        }
    }
}

impl From<crate::oci::LinuxSeccompArg> for oci::LinuxSeccompArg {
    fn from(mut from: crate::oci::LinuxSeccompArg) -> Self {
        oci::LinuxSeccompArg {
            index: from.Index() as u32,
            value: from.Value(),
            value_two: from.ValueTwo(),
            op: from.take_Op(),
        }
    }
}

impl From<crate::oci::LinuxSyscall> for oci::LinuxSyscall {
    fn from(mut from: crate::oci::LinuxSyscall) -> Self {
        let mut args = Vec::new();
        for ag in from.take_Args() {
            args.push(ag.into());
        }
        oci::LinuxSyscall {
            names: from.take_Names().to_vec(),
            action: from.take_Action(),
            args,
            errno_ret: from.errnoret(),
        }
    }
}

impl From<crate::oci::LinuxSeccomp> for oci::LinuxSeccomp {
    fn from(mut from: crate::oci::LinuxSeccomp) -> Self {
        let mut syscalls = Vec::new();
        for s in from.take_Syscalls() {
            syscalls.push(s.into());
        }

        oci::LinuxSeccomp {
            default_action: from.take_DefaultAction(),
            architectures: from.take_Architectures().to_vec(),
            syscalls,
            flags: from.take_Flags().to_vec(),
        }
    }
}

impl From<crate::oci::LinuxNamespace> for oci::LinuxNamespace {
    fn from(mut from: crate::oci::LinuxNamespace) -> Self {
        oci::LinuxNamespace {
            r#type: from.take_Type(),
            path: from.take_Path(),
        }
    }
}

impl From<crate::oci::Linux> for oci::Linux {
    fn from(mut from: crate::oci::Linux) -> Self {
        let mut uid_mappings = Vec::new();
        for id_map in from.take_UIDMappings() {
            uid_mappings.push(id_map.into())
        }

        let mut gid_mappings = Vec::new();
        for id_map in from.take_GIDMappings() {
            gid_mappings.push(id_map.into())
        }

        let sysctl = from.Sysctl().clone();
        let mut resources = None;
        if from.has_Resources() {
            resources = Some(from.take_Resources().into());
        }

        let cgroups_path = from.take_CgroupsPath();
        let mut namespaces = Vec::new();
        for ns in from.take_Namespaces() {
            namespaces.push(ns.into())
        }

        let mut devices = Vec::new();
        for d in from.take_Devices() {
            devices.push(d.into());
        }

        let mut seccomp = None;
        if from.has_Seccomp() {
            seccomp = Some(from.take_Seccomp().into());
        }

        let rootfs_propagation = from.take_RootfsPropagation();
        let masked_paths = from.take_MaskedPaths().to_vec();

        let readonly_paths = from.take_ReadonlyPaths().to_vec();

        let mount_label = from.take_MountLabel();
        let intel_rdt = None;

        oci::Linux {
            uid_mappings,
            gid_mappings,
            sysctl,
            resources,
            cgroups_path,
            namespaces,
            devices,
            seccomp,
            rootfs_propagation,
            masked_paths,
            readonly_paths,
            mount_label,
            intel_rdt,
        }
    }
}

impl From<crate::oci::POSIXRlimit> for oci::PosixRlimit {
    fn from(mut from: crate::oci::POSIXRlimit) -> Self {
        oci::PosixRlimit {
            r#type: from.take_Type(),
            hard: from.Hard(),
            soft: from.Soft(),
        }
    }
}

impl From<crate::oci::LinuxCapabilities> for oci::LinuxCapabilities {
    fn from(mut from: crate::oci::LinuxCapabilities) -> Self {
        oci::LinuxCapabilities {
            bounding: from.take_Bounding().to_vec(),
            effective: from.take_Effective().to_vec(),
            inheritable: from.take_Inheritable().to_vec(),
            permitted: from.take_Permitted().to_vec(),
            ambient: from.take_Ambient().to_vec(),
        }
    }
}

impl From<crate::oci::User> for oci::User {
    fn from(mut from: crate::oci::User) -> Self {
        oci::User {
            uid: from.UID(),
            gid: from.GID(),
            additional_gids: from.take_AdditionalGids().to_vec(),
            username: from.take_Username(),
        }
    }
}

impl From<crate::oci::Box> for oci::Box {
    fn from(from: crate::oci::Box) -> Self {
        oci::Box {
            height: from.Height(),
            width: from.Width(),
        }
    }
}

impl From<crate::oci::Process> for oci::Process {
    fn from(mut from: crate::oci::Process) -> Self {
        let mut console_size = None;
        if from.has_ConsoleSize() {
            console_size = Some(from.take_ConsoleSize().into());
        }

        let user = from.take_User().into();
        let args = from.take_Args();
        let env = from.take_Env();
        let cwd = from.take_Cwd();
        let mut capabilities = None;
        if from.has_Capabilities() {
            capabilities = Some(from.take_Capabilities().into());
        }
        let mut rlimits = Vec::new();
        for rl in from.take_Rlimits() {
            rlimits.push(rl.into());
        }
        let no_new_privileges = from.NoNewPrivileges();
        let apparmor_profile = from.take_ApparmorProfile();
        let mut oom_score_adj = None;
        if from.OOMScoreAdj() != 0 {
            oom_score_adj = Some(from.OOMScoreAdj() as i32);
        }
        let selinux_label = from.take_SelinuxLabel();

        oci::Process {
            terminal: from.Terminal,
            console_size,
            user,
            args,
            env,
            cwd,
            capabilities,
            rlimits,
            no_new_privileges,
            apparmor_profile,
            oom_score_adj,
            selinux_label,
        }
    }
}

impl From<crate::oci::Hook> for oci::Hook {
    fn from(mut from: crate::oci::Hook) -> Self {
        let mut timeout = None;
        if from.Timeout() > 0 {
            timeout = Some(from.Timeout() as i32);
        }
        oci::Hook {
            path: from.take_Path(),
            args: from.take_Args().to_vec(),
            env: from.take_Env().to_vec(),
            timeout,
        }
    }
}

impl From<crate::oci::Hooks> for oci::Hooks {
    fn from(mut from: crate::oci::Hooks) -> Self {
        let prestart = from.take_Prestart().into_iter().map(|i| i.into()).collect();
        let create_runtime = from
            .take_CreateRuntime()
            .into_iter()
            .map(|i| i.into())
            .collect();
        let create_container = from
            .take_CreateContainer()
            .into_iter()
            .map(|i| i.into())
            .collect();
        let start_container = from
            .take_StartContainer()
            .into_iter()
            .map(|i| i.into())
            .collect();
        let poststart = from
            .take_Poststart()
            .into_iter()
            .map(|i| i.into())
            .collect();
        let poststop = from.take_Poststop().into_iter().map(|i| i.into()).collect();

        oci::Hooks {
            prestart,
            create_runtime,
            create_container,
            start_container,
            poststart,
            poststop,
        }
    }
}

impl From<crate::oci::Spec> for oci::Spec {
    fn from(mut from: crate::oci::Spec) -> Self {
        let mut process = None;
        if from.has_Process() {
            process = Some(from.take_Process().into());
        }

        let mut root = None;
        if from.has_Root() {
            root = Some(from.take_Root().into());
        }

        let mut mounts = Vec::new();
        for m in from.take_Mounts() {
            mounts.push(m.into())
        }

        let mut hooks: Option<oci::Hooks> = None;
        if from.has_Hooks() {
            hooks = Some(from.take_Hooks().into());
        }

        let annotations = from.take_Annotations();

        let mut linux = None;
        if from.has_Linux() {
            linux = Some(from.take_Linux().into());
        }

        oci::Spec {
            version: from.take_Version(),
            process,
            root,
            hostname: from.take_Hostname(),
            mounts,
            hooks,
            annotations,
            linux,
            solaris: None,
            windows: None,
            vm: None,
        }
    }
}

#[cfg(test)]
mod tests {
    use crate::trans::from_vec;

    #[derive(Clone)]
    struct TestA {
        pub from: String,
    }

    #[derive(Clone)]
    struct TestB {
        pub to: String,
    }

    impl From<TestA> for TestB {
        fn from(from: TestA) -> Self {
            TestB { to: from.from }
        }
    }

    #[test]
    fn test_from() {
        let from = TestA {
            from: "a".to_string(),
        };
        let to: TestB = TestB::from(from.clone());

        assert_eq!(from.from, to.to);
    }

    #[test]
    fn test_from_vec_len_0() {
        let from: Vec<TestA> = vec![];
        let to: Vec<TestB> = from_vec(from.clone());
        assert_eq!(from.len(), to.len());
    }

    #[test]
    fn test_from_vec_len_1() {
        let from: Vec<TestA> = vec![TestA {
            from: "a".to_string(),
        }];
        let to: Vec<TestB> = from_vec(from.clone());

        assert_eq!(from.len(), to.len());
        assert_eq!(from[0].from, to[0].to);
    }
}<|MERGE_RESOLUTION|>--- conflicted
+++ resolved
@@ -451,13 +451,8 @@
         }
 
         oci::LinuxDeviceCgroup {
-<<<<<<< HEAD
-            allow: from.get_Allow(),
-            r#type: Some(from.take_Type()),
-=======
             allow: from.Allow(),
             r#type: from.take_Type(),
->>>>>>> 509bc8b6
             major,
             minor,
             access: from.take_Access(),

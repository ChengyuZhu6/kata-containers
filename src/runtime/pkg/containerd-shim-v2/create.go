--- conflicted
+++ resolved
@@ -52,7 +52,6 @@
 	shimLog.Info("management server started")
 }
 
-<<<<<<< HEAD
 // CDI (Container Device Interface), is a specification, for container- runtimes,
 // to support third-party devices.
 // It introduces an abstract notion of a device as a resource. Such devices are
@@ -107,7 +106,8 @@
 	// well. Therefore it is important that none of the corresponding
 	// OCI Spec fields are reset up in the call stack once we return.
 	return spec, nil
-=======
+}
+
 func copyLayersToMounts(rootFs *vc.RootFs, spec *specs.Spec) error {
 	for _, o := range rootFs.Options {
 		if !strings.HasPrefix(o, annotations.FileSystemLayer) {
@@ -128,7 +128,6 @@
 	}
 
 	return nil
->>>>>>> 4559caf6
 }
 
 func create(ctx context.Context, s *service, r *taskAPI.CreateTaskRequest) (*container, error) {

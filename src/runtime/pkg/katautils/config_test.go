// Copyright (c) 2018 Intel Corporation
// Copyright (c) 2018 HyperHQ Inc.
//
// SPDX-License-Identifier: Apache-2.0
//

package katautils

import (
	"bytes"
	"fmt"
	"os"
	"path"
	"path/filepath"
	"reflect"
	goruntime "runtime"
	"strings"
	"syscall"
	"testing"

	"github.com/kata-containers/kata-containers/src/runtime/pkg/device/config"
	"github.com/kata-containers/kata-containers/src/runtime/pkg/govmm"
	ktu "github.com/kata-containers/kata-containers/src/runtime/pkg/katatestutils"
	"github.com/kata-containers/kata-containers/src/runtime/pkg/oci"
	vc "github.com/kata-containers/kata-containers/src/runtime/virtcontainers"
	"github.com/kata-containers/kata-containers/src/runtime/virtcontainers/utils"
	"github.com/pbnjay/memory"
	"github.com/stretchr/testify/assert"
)

var (
	hypervisorDebug = false
	runtimeDebug    = false
	runtimeTrace    = false
	agentDebug      = false
	agentTrace      = false
	enablePprof     = true
	jaegerEndpoint  = "localhost"
	jaegerUser      = "jaeger_user1"
	jaegerPassword  = "jaeger_password1"
)

// nolint: govet
type testRuntimeConfig struct {
	RuntimeConfig     oci.RuntimeConfig
	RuntimeConfigFile string
	ConfigPath        string
	ConfigPathLink    string
	LogDir            string
	LogPath           string
}

func createConfig(configPath string, fileData string) error {

	err := os.WriteFile(configPath, []byte(fileData), testFileMode)
	if err != nil {
		fmt.Fprintf(os.Stderr, "Unable to create config file %s %v\n", configPath, err)
		return err
	}

	return nil
}

// createAllRuntimeConfigFiles creates all files necessary to call
// loadConfiguration().
func createAllRuntimeConfigFiles(dir, hypervisor string) (testConfig testRuntimeConfig, err error) {
	if dir == "" {
		return testConfig, fmt.Errorf("BUG: need directory")
	}

	if hypervisor == "" {
		return testConfig, fmt.Errorf("BUG: need hypervisor")
	}
	var hotPlugVFIO config.PCIePort
	var coldPlugVFIO config.PCIePort
	hypervisorPath := path.Join(dir, "hypervisor")
	kernelPath := path.Join(dir, "kernel")
	kernelParams := "foo=bar xyz"
	imagePath := path.Join(dir, "image")
	rootfsType := "ext4"
	logDir := path.Join(dir, "logs")
	logPath := path.Join(logDir, "runtime.log")
	machineType := "machineType"
	disableBlockDevice := true
	blockDeviceDriver := "virtio-scsi"
	blockDeviceAIO := "io_uring"
	enableIOThreads := true
	hotplugVFIOOnRootBus := true
	hotPlugVFIO = config.NoPort
	coldPlugVFIO = config.BridgePort
	disableNewNetNs := false
	sharedFS := "virtio-9p"
	virtioFSdaemon := path.Join(dir, "virtiofsd")
	epcSize := int64(0)
	maxMemory := uint64(memory.TotalMemory() / 1024 / 1024)

	configFileOptions := ktu.RuntimeConfigOptions{
		Hypervisor:           "qemu",
		HypervisorPath:       hypervisorPath,
		KernelPath:           kernelPath,
		ImagePath:            imagePath,
		RootfsType:           rootfsType,
		KernelParams:         kernelParams,
		MachineType:          machineType,
		LogPath:              logPath,
		DefaultGuestHookPath: defaultGuestHookPath,
		DisableBlock:         disableBlockDevice,
		BlockDeviceDriver:    blockDeviceDriver,
		BlockDeviceAIO:       blockDeviceAIO,
		EnableIOThreads:      enableIOThreads,
		HotplugVFIOOnRootBus: hotplugVFIOOnRootBus,
		HotPlugVFIO:          hotPlugVFIO,
		ColdPlugVFIO:         coldPlugVFIO,
		DisableNewNetNs:      disableNewNetNs,
		DefaultVCPUCount:     defaultVCPUCount,
		DefaultMaxVCPUCount:  defaultMaxVCPUCount,
		DefaultMemSize:       defaultMemSize,
		DefaultMaxMemorySize: maxMemory,
		DefaultMsize9p:       defaultMsize9p,
		HypervisorDebug:      hypervisorDebug,
		RuntimeDebug:         runtimeDebug,
		RuntimeTrace:         runtimeTrace,
		AgentDebug:           agentDebug,
		AgentTrace:           agentTrace,
		SharedFS:             sharedFS,
		VirtioFSDaemon:       virtioFSdaemon,
		EnablePprof:          enablePprof,
		JaegerEndpoint:       jaegerEndpoint,
		JaegerUser:           jaegerUser,
		JaegerPassword:       jaegerPassword,
	}

	runtimeConfigFileData := ktu.MakeRuntimeConfigFileData(configFileOptions)

	configPath := path.Join(dir, "runtime.toml")
	err = createConfig(configPath, runtimeConfigFileData)
	if err != nil {
		return testConfig, err
	}

	configPathLink := path.Join(filepath.Dir(configPath), "link-to-configuration.toml")

	// create a link to the config file
	err = syscall.Symlink(configPath, configPathLink)
	if err != nil {
		return testConfig, err
	}

	files := []string{hypervisorPath, kernelPath, imagePath}

	for _, file := range files {
		// create the resource (which must be >0 bytes)
		err := WriteFile(file, "foo", testFileMode)
		if err != nil {
			return testConfig, err
		}
	}

	hypervisorConfig := vc.HypervisorConfig{
		HypervisorPath:        hypervisorPath,
		KernelPath:            kernelPath,
		ImagePath:             imagePath,
		RootfsType:            rootfsType,
		KernelParams:          vc.DeserializeParams(strings.Fields(kernelParams)),
		HypervisorMachineType: machineType,
		NumVCPUs:              defaultVCPUCount,
		DefaultMaxVCPUs:       getCurrentCpuNum(),
		MemorySize:            defaultMemSize,
		DefaultMaxMemorySize:  maxMemory,
		DisableBlockDeviceUse: disableBlockDevice,
		BlockDeviceDriver:     defaultBlockDeviceDriver,
		BlockDeviceAIO:        defaultBlockDeviceAIO,
		DefaultBridges:        defaultBridgesCount,
		EnableIOThreads:       enableIOThreads,
		HotplugVFIOOnRootBus:  hotplugVFIOOnRootBus,
		HotPlugVFIO:           hotPlugVFIO,
		ColdPlugVFIO:          coldPlugVFIO,
		Msize9p:               defaultMsize9p,
		MemSlots:              defaultMemSlots,
		EntropySource:         defaultEntropySource,
		GuestHookPath:         defaultGuestHookPath,
		VhostUserStorePath:    defaultVhostUserStorePath,
		SharedFS:              sharedFS,
		VirtioFSDaemon:        virtioFSdaemon,
		VirtioFSCache:         defaultVirtioFSCacheMode,
		PFlash:                []string{},
		SGXEPCSize:            epcSize,
		SNPGuestPolicy:        defaultSNPGuestPolicy,
	}

	if goruntime.GOARCH == "arm64" && len(hypervisorConfig.PFlash) == 0 && hypervisorConfig.FirmwarePath == "" {
		hypervisorConfig.DisableImageNvdimm = true
	}

	agentConfig := vc.KataAgentConfig{
		LongLiveConn: true,
	}

	factoryConfig := oci.FactoryConfig{
		TemplatePath:    defaultTemplatePath,
		VMCacheEndpoint: defaultVMCacheEndpoint,
	}

	runtimeConfig := oci.RuntimeConfig{
		HypervisorType:   defaultHypervisor,
		HypervisorConfig: hypervisorConfig,

		AgentConfig: agentConfig,

		DisableNewNetNs: disableNewNetNs,
		EnablePprof:     enablePprof,
		JaegerEndpoint:  jaegerEndpoint,
		JaegerUser:      jaegerUser,
		JaegerPassword:  jaegerPassword,

		FactoryConfig: factoryConfig,
	}

	err = SetKernelParams(&runtimeConfig)
	if err != nil {
		return testConfig, err
	}

	rtimeConfig := testRuntimeConfig{
		RuntimeConfig:     runtimeConfig,
		RuntimeConfigFile: configPath,
		ConfigPath:        configPath,
		ConfigPathLink:    configPathLink,
		LogDir:            logDir,
		LogPath:           logPath,
	}

	return rtimeConfig, nil
}

// testLoadConfiguration accepts an optional function that can be used
// to modify the test: if a function is specified, it indicates if the
// subsequent call to loadConfiguration() is expected to fail by
// returning a bool. If the function itself fails, that is considered an
// error.
func testLoadConfiguration(t *testing.T, dir string,
	fn func(config testRuntimeConfig, configFile string, ignoreLogging bool) (bool, error)) {
	subDir := path.Join(dir, "test")

	for _, hypervisor := range []string{"qemu"} {
	Loop:
		for _, ignoreLogging := range []bool{true, false} {
			err := os.RemoveAll(subDir)
			assert.NoError(t, err)

			err = os.MkdirAll(subDir, testDirMode)
			assert.NoError(t, err)

			testConfig, err := createAllRuntimeConfigFiles(subDir, hypervisor)
			assert.NoError(t, err)

			configFiles := []string{testConfig.ConfigPath, testConfig.ConfigPathLink, ""}

			// override
			defaultRuntimeConfiguration = testConfig.ConfigPath
			DEFAULTSYSCONFRUNTIMECONFIGURATION = ""

			for _, file := range configFiles {
				var err error
				expectFail := false

				if fn != nil {
					expectFail, err = fn(testConfig, file, ignoreLogging)
					assert.NoError(t, err)
				}

				resolvedConfigPath, config, err := LoadConfiguration(file, ignoreLogging)
				if expectFail {
					assert.Error(t, err)

					// no point proceeding in the error scenario.
					break Loop
				} else {
					assert.NoError(t, err)
				}

				if file == "" {
					assert.Equal(t, defaultRuntimeConfiguration, resolvedConfigPath)
				} else {
					assert.Equal(t, testConfig.ConfigPath, resolvedConfigPath)
				}

				assert.Equal(t, defaultRuntimeConfiguration, resolvedConfigPath)
				result := reflect.DeepEqual(config, testConfig.RuntimeConfig)
				if !result {
					t.Fatalf("Expected\n%+v\nGot\n%+v", config, testConfig.RuntimeConfig)
				}
				assert.True(t, result)

				err = os.RemoveAll(testConfig.LogDir)
				assert.NoError(t, err)
			}
		}
	}
}

func TestConfigLoadConfiguration(t *testing.T) {
	tmpdir := t.TempDir()

	testLoadConfiguration(t, tmpdir, nil)
}

func TestConfigLoadConfigurationFailBrokenSymLink(t *testing.T) {
	tmpdir := t.TempDir()

	testLoadConfiguration(t, tmpdir,
		func(config testRuntimeConfig, configFile string, ignoreLogging bool) (bool, error) {
			expectFail := false

			if configFile == config.ConfigPathLink {
				// break the symbolic link
				err := os.Remove(config.ConfigPathLink)
				if err != nil {
					return expectFail, err
				}

				expectFail = true
			}

			return expectFail, nil
		})
}

func TestConfigLoadConfigurationFailSymLinkLoop(t *testing.T) {
	tmpdir := t.TempDir()

	testLoadConfiguration(t, tmpdir,
		func(config testRuntimeConfig, configFile string, ignoreLogging bool) (bool, error) {
			expectFail := false

			if configFile == config.ConfigPathLink {
				// remove the config file
				err := os.Remove(config.ConfigPath)
				if err != nil {
					return expectFail, err
				}

				// now, create a sym-link loop
				err = os.Symlink(config.ConfigPathLink, config.ConfigPath)
				if err != nil {
					return expectFail, err
				}

				expectFail = true
			}

			return expectFail, nil
		})
}

func TestConfigLoadConfigurationFailMissingHypervisor(t *testing.T) {
	tmpdir := t.TempDir()

	testLoadConfiguration(t, tmpdir,
		func(config testRuntimeConfig, configFile string, ignoreLogging bool) (bool, error) {
			expectFail := true

			err := os.Remove(config.RuntimeConfig.HypervisorConfig.HypervisorPath)
			if err != nil {
				return expectFail, err
			}

			return expectFail, nil
		})
}

func TestConfigLoadConfigurationFailMissingImage(t *testing.T) {
	tmpdir := t.TempDir()

	testLoadConfiguration(t, tmpdir,
		func(config testRuntimeConfig, configFile string, ignoreLogging bool) (bool, error) {
			expectFail := true

			err := os.Remove(config.RuntimeConfig.HypervisorConfig.ImagePath)
			if err != nil {
				return expectFail, err
			}

			return expectFail, nil
		})
}

func TestConfigLoadConfigurationFailMissingKernel(t *testing.T) {
	tmpdir := t.TempDir()

	testLoadConfiguration(t, tmpdir,
		func(config testRuntimeConfig, configFile string, ignoreLogging bool) (bool, error) {
			expectFail := true

			err := os.Remove(config.RuntimeConfig.HypervisorConfig.KernelPath)
			if err != nil {
				return expectFail, err
			}

			return expectFail, nil
		})
}

func TestConfigLoadConfigurationFailUnreadableConfig(t *testing.T) {
	if tc.NotValid(ktu.NeedNonRoot()) {
		t.Skip(ktu.TestDisabledNeedNonRoot)
	}

	tmpdir := t.TempDir()

	testLoadConfiguration(t, tmpdir,
		func(config testRuntimeConfig, configFile string, ignoreLogging bool) (bool, error) {
			expectFail := true

			// make file unreadable by non-root user
			err := os.Chmod(config.ConfigPath, 0000)
			if err != nil {
				return expectFail, err
			}

			return expectFail, nil
		})
}

func TestConfigLoadConfigurationFailTOMLConfigFileInvalidContents(t *testing.T) {
	if tc.NotValid(ktu.NeedNonRoot()) {
		t.Skip(ktu.TestDisabledNeedNonRoot)
	}

	tmpdir := t.TempDir()

	testLoadConfiguration(t, tmpdir,
		func(config testRuntimeConfig, configFile string, ignoreLogging bool) (bool, error) {
			expectFail := true

			err := createFile(config.ConfigPath,
				`<?xml version="1.0"?>
			<foo>I am not TOML! ;-)</foo>
			<bar>I am invalid XML!`)

			if err != nil {
				return expectFail, err
			}

			return expectFail, nil
		})
}

func TestConfigLoadConfigurationFailTOMLConfigFileDuplicatedData(t *testing.T) {
	if tc.NotValid(ktu.NeedNonRoot()) {
		t.Skip(ktu.TestDisabledNeedNonRoot)
	}

	tmpdir := t.TempDir()

	testLoadConfiguration(t, tmpdir,
		func(config testRuntimeConfig, configFile string, ignoreLogging bool) (bool, error) {
			expectFail := true

			text, err := GetFileContents(config.ConfigPath)
			if err != nil {
				return expectFail, err
			}

			// create a config file containing two sets of
			// data.
			err = createFile(config.ConfigPath, fmt.Sprintf("%s\n%s\n", text, text))
			if err != nil {
				return expectFail, err
			}

			return expectFail, nil
		})
}

func TestMinimalRuntimeConfig(t *testing.T) {
	dir := t.TempDir()

	hypervisorPath := path.Join(dir, "hypervisor")
	defaultHypervisorPath = hypervisorPath
	jailerPath := path.Join(dir, "jailer")
	defaultJailerPath = jailerPath

	imagePath := path.Join(dir, "image.img")
	initrdPath := path.Join(dir, "initrd.img")

	kernelPath := path.Join(dir, "kernel")

	savedDefaultImagePath := defaultImagePath
	savedDefaultInitrdPath := defaultInitrdPath
	savedDefaultHypervisorPath := defaultHypervisorPath
	savedDefaultJailerPath := defaultJailerPath
	savedDefaultKernelPath := defaultKernelPath

	defer func() {
		defaultImagePath = savedDefaultImagePath
		defaultInitrdPath = savedDefaultInitrdPath
		defaultHypervisorPath = savedDefaultHypervisorPath
		defaultJailerPath = savedDefaultJailerPath
		defaultKernelPath = savedDefaultKernelPath
	}()

	// Temporarily change the defaults to avoid this test using the real
	// resource files that might be installed on the system!
	defaultImagePath = imagePath
	defaultInitrdPath = initrdPath
	defaultHypervisorPath = hypervisorPath
	defaultJailerPath = jailerPath
	defaultKernelPath = kernelPath

	for _, file := range []string{defaultImagePath, defaultInitrdPath, defaultHypervisorPath, defaultJailerPath, defaultKernelPath} {
		err := WriteFile(file, "foo", testFileMode)
		if err != nil {
			t.Fatal(err)
		}
	}

	runtimeMinimalConfig := `
	# Runtime configuration file

	[agent.kata]
	debug_console_enabled=true
	kernel_modules=["a", "b", "c"]
`

	orgVHostVSockDevicePath := utils.VHostVSockDevicePath
	defer func() {
		utils.VHostVSockDevicePath = orgVHostVSockDevicePath
	}()
	utils.VHostVSockDevicePath = "/dev/null"

	configPath := path.Join(dir, "runtime.toml")
	err := createConfig(configPath, runtimeMinimalConfig)
	if err != nil {
		t.Fatal(err)
	}

	err = createEmptyFile(hypervisorPath)
	if err != nil {
		t.Error(err)
	}

	err = createEmptyFile(jailerPath)
	if err != nil {
		t.Error(err)
	}

	_, config, err := LoadConfiguration(configPath, false)
	if err != nil {
		t.Fatal(err)
	}

	expectedHypervisorConfig := vc.HypervisorConfig{
		HypervisorPath:        defaultHypervisorPath,
		JailerPath:            defaultJailerPath,
		KernelPath:            defaultKernelPath,
		ImagePath:             defaultImagePath,
		InitrdPath:            defaultInitrdPath,
		RootfsType:            defaultRootfsType,
		HypervisorMachineType: defaultMachineType,
		NumVCPUs:              defaultVCPUCount,
		DefaultMaxVCPUs:       defaultMaxVCPUCount,
		MemorySize:            defaultMemSize,
		DisableBlockDeviceUse: defaultDisableBlockDeviceUse,
		DefaultBridges:        defaultBridgesCount,
		BlockDeviceDriver:     defaultBlockDeviceDriver,
		Msize9p:               defaultMsize9p,
		GuestHookPath:         defaultGuestHookPath,
		VhostUserStorePath:    defaultVhostUserStorePath,
		VirtioFSCache:         defaultVirtioFSCacheMode,
		BlockDeviceAIO:        defaultBlockDeviceAIO,
		DisableGuestSeLinux:   defaultDisableGuestSeLinux,
<<<<<<< HEAD
		SNPGuestPolicy:        defaultSNPGuestPolicy,
=======
		HotPlugVFIO:           defaultHotPlugVFIO,
>>>>>>> e17587b0
		ColdPlugVFIO:          defaultColdPlugVFIO,
	}

	expectedAgentConfig := vc.KataAgentConfig{
		LongLiveConn:       true,
		EnableDebugConsole: true,
		KernelModules:      []string{"a", "b", "c"},
	}

	expectedFactoryConfig := oci.FactoryConfig{
		TemplatePath:    defaultTemplatePath,
		VMCacheEndpoint: defaultVMCacheEndpoint,
	}

	expectedConfig := oci.RuntimeConfig{
		HypervisorType:   defaultHypervisor,
		HypervisorConfig: expectedHypervisorConfig,

		AgentConfig: expectedAgentConfig,

		FactoryConfig: expectedFactoryConfig,
	}
	err = SetKernelParams(&expectedConfig)
	if err != nil {
		t.Fatal(err)
	}

	if reflect.DeepEqual(config, expectedConfig) == false {
		t.Fatalf("Got %+v\n expecting %+v", config, expectedConfig)
	}
}

func TestNewQemuHypervisorConfig(t *testing.T) {
	dir := t.TempDir()
	var coldPlugVFIO config.PCIePort
	hypervisorPath := path.Join(dir, "hypervisor")
	kernelPath := path.Join(dir, "kernel")
	imagePath := path.Join(dir, "image")
	machineType := "machineType"
	disableBlock := true
	enableIOThreads := true
	hotplugVFIOOnRootBus := true
	coldPlugVFIO = config.BridgePort
	orgVHostVSockDevicePath := utils.VHostVSockDevicePath
	blockDeviceAIO := "io_uring"
	defer func() {
		utils.VHostVSockDevicePath = orgVHostVSockDevicePath
	}()
	utils.VHostVSockDevicePath = "/dev/null"
	// 10Mbits/sec
	rxRateLimiterMaxRate := uint64(10000000)
	txRateLimiterMaxRate := uint64(10000000)

	hypervisor := hypervisor{
		Path:                  hypervisorPath,
		Kernel:                kernelPath,
		Image:                 imagePath,
		MachineType:           machineType,
		DisableBlockDeviceUse: disableBlock,
		EnableIOThreads:       enableIOThreads,
		HotplugVFIOOnRootBus:  hotplugVFIOOnRootBus,
		ColdPlugVFIO:          coldPlugVFIO,
		RxRateLimiterMaxRate:  rxRateLimiterMaxRate,
		TxRateLimiterMaxRate:  txRateLimiterMaxRate,
		SharedFS:              "virtio-fs",
		VirtioFSDaemon:        filepath.Join(dir, "virtiofsd"),
		BlockDeviceAIO:        blockDeviceAIO,
	}

	files := []string{hypervisorPath, kernelPath, imagePath}
	filesLen := len(files)

	for i, file := range files {
		_, err := newQemuHypervisorConfig(hypervisor)
		if err == nil {
			t.Fatalf("Expected newQemuHypervisorConfig to fail as not all paths exist (not created %v)",
				strings.Join(files[i:filesLen], ","))
		}

		// create the resource
		err = createEmptyFile(file)
		if err != nil {
			t.Error(err)
		}
	}

	// all paths exist now
	config, err := newQemuHypervisorConfig(hypervisor)
	if err != nil {
		t.Fatal(err)
	}

	if config.HypervisorPath != hypervisor.Path {
		t.Errorf("Expected hypervisor path %v, got %v", hypervisor.Path, config.HypervisorPath)
	}

	if config.KernelPath != hypervisor.Kernel {
		t.Errorf("Expected kernel path %v, got %v", hypervisor.Kernel, config.KernelPath)
	}

	if config.ImagePath != hypervisor.Image {
		t.Errorf("Expected image path %v, got %v", hypervisor.Image, config.ImagePath)
	}

	if config.DisableBlockDeviceUse != disableBlock {
		t.Errorf("Expected value for disable block usage %v, got %v", disableBlock, config.DisableBlockDeviceUse)
	}

	if config.EnableIOThreads != enableIOThreads {
		t.Errorf("Expected value for enable IOThreads  %v, got %v", enableIOThreads, config.EnableIOThreads)
	}

	if config.HotplugVFIOOnRootBus != hotplugVFIOOnRootBus {
		t.Errorf("Expected value for HotplugVFIOOnRootBus %v, got %v", hotplugVFIOOnRootBus, config.HotplugVFIOOnRootBus)
	}

	if config.RxRateLimiterMaxRate != rxRateLimiterMaxRate {
		t.Errorf("Expected value for rx rate limiter %v, got %v", rxRateLimiterMaxRate, config.RxRateLimiterMaxRate)
	}

	if config.TxRateLimiterMaxRate != txRateLimiterMaxRate {
		t.Errorf("Expected value for tx rate limiter %v, got %v", txRateLimiterMaxRate, config.TxRateLimiterMaxRate)
	}

	if config.BlockDeviceAIO != blockDeviceAIO {
		t.Errorf("Expected value for BlockDeviceAIO  %v, got %v", blockDeviceAIO, config.BlockDeviceAIO)
	}

}

func TestNewFirecrackerHypervisorConfig(t *testing.T) {
	dir := t.TempDir()

	hypervisorPath := path.Join(dir, "hypervisor")
	kernelPath := path.Join(dir, "kernel")
	imagePath := path.Join(dir, "image")
	jailerPath := path.Join(dir, "jailer")
	disableBlockDeviceUse := false
	disableVhostNet := true
	blockDeviceDriver := "virtio-mmio"
	// !0Mbits/sec
	rxRateLimiterMaxRate := uint64(10000000)
	txRateLimiterMaxRate := uint64(10000000)
	orgVHostVSockDevicePath := utils.VHostVSockDevicePath
	defer func() {
		utils.VHostVSockDevicePath = orgVHostVSockDevicePath
	}()
	utils.VHostVSockDevicePath = "/dev/null"

	hypervisor := hypervisor{
		Path:                  hypervisorPath,
		Kernel:                kernelPath,
		Image:                 imagePath,
		JailerPath:            jailerPath,
		DisableBlockDeviceUse: disableBlockDeviceUse,
		BlockDeviceDriver:     blockDeviceDriver,
		RxRateLimiterMaxRate:  rxRateLimiterMaxRate,
		TxRateLimiterMaxRate:  txRateLimiterMaxRate,
	}

	files := []string{hypervisorPath, kernelPath, imagePath, jailerPath}
	filesLen := len(files)

	for i, file := range files {
		_, err := newFirecrackerHypervisorConfig(hypervisor)
		if err == nil {
			t.Fatalf("Expected newFirecrackerHypervisorConfig to fail as not all paths exist (not created %v)",
				strings.Join(files[i:filesLen], ","))
		}

		// create the resource
		err = createEmptyFile(file)
		if err != nil {
			t.Error(err)
		}
	}

	config, err := newFirecrackerHypervisorConfig(hypervisor)
	if err != nil {
		t.Fatal(err)
	}

	if config.HypervisorPath != hypervisor.Path {
		t.Errorf("Expected hypervisor path %v, got %v", hypervisor.Path, config.HypervisorPath)
	}

	if config.KernelPath != hypervisor.Kernel {
		t.Errorf("Expected kernel path %v, got %v", hypervisor.Kernel, config.KernelPath)
	}

	if config.ImagePath != hypervisor.Image {
		t.Errorf("Expected image path %v, got %v", hypervisor.Image, config.ImagePath)
	}

	if config.JailerPath != hypervisor.JailerPath {
		t.Errorf("Expected jailer path %v, got %v", hypervisor.JailerPath, config.JailerPath)
	}

	if config.DisableBlockDeviceUse != disableBlockDeviceUse {
		t.Errorf("Expected value for disable block usage %v, got %v", disableBlockDeviceUse, config.DisableBlockDeviceUse)
	}

	if config.BlockDeviceDriver != blockDeviceDriver {
		t.Errorf("Expected value for block device driver %v, got %v", blockDeviceDriver, config.BlockDeviceDriver)
	}

	if config.DisableVhostNet != disableVhostNet {
		t.Errorf("Expected value for disable vhost net usage %v, got %v", disableVhostNet, config.DisableVhostNet)
	}

	if config.RxRateLimiterMaxRate != rxRateLimiterMaxRate {
		t.Errorf("Expected value for rx rate limiter %v, got %v", rxRateLimiterMaxRate, config.RxRateLimiterMaxRate)
	}

	if config.TxRateLimiterMaxRate != txRateLimiterMaxRate {
		t.Errorf("Expected value for tx rate limiter %v, got %v", txRateLimiterMaxRate, config.TxRateLimiterMaxRate)
	}
}

func TestNewQemuHypervisorConfigImageAndInitrd(t *testing.T) {
	assert := assert.New(t)

	tmpdir := t.TempDir()

	imagePath := filepath.Join(tmpdir, "image")
	initrdPath := filepath.Join(tmpdir, "initrd")
	hypervisorPath := path.Join(tmpdir, "hypervisor")
	kernelPath := path.Join(tmpdir, "kernel")

	for _, file := range []string{imagePath, initrdPath, hypervisorPath, kernelPath} {
		err := createEmptyFile(file)
		assert.NoError(err)
	}

	machineType := "machineType"
	disableBlock := true
	enableIOThreads := true
	hotplugVFIOOnRootBus := true

	hypervisor := hypervisor{
		Path:                  hypervisorPath,
		Kernel:                kernelPath,
		Image:                 imagePath,
		Initrd:                initrdPath,
		MachineType:           machineType,
		DisableBlockDeviceUse: disableBlock,
		EnableIOThreads:       enableIOThreads,
		HotplugVFIOOnRootBus:  hotplugVFIOOnRootBus,
	}

	_, err := newQemuHypervisorConfig(hypervisor)

	// specifying both an image+initrd is invalid
	assert.Error(err)
}

func TestNewClhHypervisorConfig(t *testing.T) {

	assert := assert.New(t)

	tmpdir := t.TempDir()

	hypervisorPath := path.Join(tmpdir, "hypervisor")
	kernelPath := path.Join(tmpdir, "kernel")
	imagePath := path.Join(tmpdir, "image")
	virtioFsDaemon := path.Join(tmpdir, "virtiofsd")
	netRateLimiterBwMaxRate := int64(1000)
	netRateLimiterBwOneTimeBurst := int64(1000)
	netRateLimiterOpsMaxRate := int64(0)
	netRateLimiterOpsOneTimeBurst := int64(1000)
	diskRateLimiterBwMaxRate := int64(1000)
	diskRateLimiterBwOneTimeBurst := int64(1000)
	diskRateLimiterOpsMaxRate := int64(0)
	diskRateLimiterOpsOneTimeBurst := int64(1000)

	for _, file := range []string{imagePath, hypervisorPath, kernelPath, virtioFsDaemon} {
		err := createEmptyFile(file)
		assert.NoError(err)
	}

	hypervisor := hypervisor{
		Path:                           hypervisorPath,
		Kernel:                         kernelPath,
		Image:                          imagePath,
		VirtioFSDaemon:                 virtioFsDaemon,
		VirtioFSCache:                  "always",
		NetRateLimiterBwMaxRate:        netRateLimiterBwMaxRate,
		NetRateLimiterBwOneTimeBurst:   netRateLimiterBwOneTimeBurst,
		NetRateLimiterOpsMaxRate:       netRateLimiterOpsMaxRate,
		NetRateLimiterOpsOneTimeBurst:  netRateLimiterOpsOneTimeBurst,
		DiskRateLimiterBwMaxRate:       diskRateLimiterBwMaxRate,
		DiskRateLimiterBwOneTimeBurst:  diskRateLimiterBwOneTimeBurst,
		DiskRateLimiterOpsMaxRate:      diskRateLimiterOpsMaxRate,
		DiskRateLimiterOpsOneTimeBurst: diskRateLimiterOpsOneTimeBurst,
	}
	config, err := newClhHypervisorConfig(hypervisor)
	if err != nil {
		t.Fatal(err)
	}

	if config.HypervisorPath != hypervisor.Path {
		t.Errorf("Expected hypervisor path %v, got %v", hypervisor.Path, config.HypervisorPath)
	}

	if config.KernelPath != hypervisor.Kernel {
		t.Errorf("Expected kernel path %v, got %v", hypervisor.Kernel, config.KernelPath)
	}

	if config.ImagePath != hypervisor.Image {
		t.Errorf("Expected image path %v, got %v", hypervisor.Image, config.ImagePath)
	}

	if config.ImagePath != hypervisor.Image {
		t.Errorf("Expected image path %v, got %v", hypervisor.Image, config.ImagePath)
	}

	if config.DisableVhostNet != true {
		t.Errorf("Expected DisableVhostNet %v, got %v", true, config.DisableVhostNet)
	}

	if config.VirtioFSCache != "always" {
		t.Errorf("Expected VirtioFSCache %v, got %v", true, config.VirtioFSCache)
	}

	if config.NetRateLimiterBwMaxRate != netRateLimiterBwMaxRate {
		t.Errorf("Expected value for network bandwidth rate limiter %v, got %v", netRateLimiterBwMaxRate, config.NetRateLimiterBwMaxRate)
	}

	if config.NetRateLimiterBwOneTimeBurst != netRateLimiterBwOneTimeBurst {
		t.Errorf("Expected value for network bandwidth one time burst %v, got %v", netRateLimiterBwOneTimeBurst, config.NetRateLimiterBwOneTimeBurst)
	}

	if config.NetRateLimiterOpsMaxRate != netRateLimiterOpsMaxRate {
		t.Errorf("Expected value for network operations rate limiter %v, got %v", netRateLimiterOpsMaxRate, config.NetRateLimiterOpsMaxRate)
	}

	// We expect 0 (zero) here as netRateLimiterOpsMaxRate is not set (set to zero).
	if config.NetRateLimiterOpsOneTimeBurst != 0 {
		t.Errorf("Expected value for network operations one time burst %v, got %v", netRateLimiterOpsOneTimeBurst, config.NetRateLimiterOpsOneTimeBurst)
	}

	if config.DiskRateLimiterBwMaxRate != diskRateLimiterBwMaxRate {
		t.Errorf("Expected value for disk bandwidth rate limiter %v, got %v", diskRateLimiterBwMaxRate, config.DiskRateLimiterBwMaxRate)
	}

	if config.DiskRateLimiterBwOneTimeBurst != diskRateLimiterBwOneTimeBurst {
		t.Errorf("Expected value for disk bandwidth one time burst %v, got %v", diskRateLimiterBwOneTimeBurst, config.DiskRateLimiterBwOneTimeBurst)
	}

	if config.DiskRateLimiterOpsMaxRate != diskRateLimiterOpsMaxRate {
		t.Errorf("Expected value for disk operations rate limiter %v, got %v", diskRateLimiterOpsMaxRate, config.DiskRateLimiterOpsMaxRate)
	}

	// We expect 0 (zero) here as diskRateLimiterOpsMaxRate is not set (set to zero).
	if config.DiskRateLimiterOpsOneTimeBurst != 0 {
		t.Errorf("Expected value for disk operations one time burst %v, got %v", diskRateLimiterOpsOneTimeBurst, config.DiskRateLimiterOpsOneTimeBurst)
	}
}

func TestHypervisorDefaults(t *testing.T) {
	assert := assert.New(t)

	numCPUs := getCurrentCpuNum()

	h := hypervisor{}

	assert.Equal(h.machineType(), defaultMachineType, "default hypervisor machine type wrong")
	assert.Equal(h.defaultVCPUs(), defaultVCPUCount, "default vCPU number is wrong")
	assert.Equal(h.defaultMaxVCPUs(), numCPUs, "default max vCPU number is wrong")
	assert.Equal(h.defaultMemSz(), defaultMemSize, "default memory size is wrong")

	machineType := "foo"
	h.MachineType = machineType
	assert.Equal(h.machineType(), machineType, "custom hypervisor machine type wrong")

	// auto inferring
	h.NumVCPUs = -1
	assert.Equal(h.defaultVCPUs(), numCPUs, "default vCPU number is wrong")

	h.NumVCPUs = 2
	assert.Equal(h.defaultVCPUs(), uint32(2), "default vCPU number is wrong")

	h.NumVCPUs = int32(numCPUs) + 1
	assert.Equal(h.defaultVCPUs(), numCPUs, "default vCPU number is wrong")

	h.DefaultMaxVCPUs = 2
	assert.Equal(h.defaultMaxVCPUs(), uint32(2), "default max vCPU number is wrong")

	h.DefaultMaxVCPUs = numCPUs + 1
	assert.Equal(h.defaultMaxVCPUs(), numCPUs, "default max vCPU number is wrong")

	maxvcpus := govmm.MaxVCPUs()
	h.DefaultMaxVCPUs = maxvcpus + 1
	assert.Equal(h.defaultMaxVCPUs(), numCPUs, "default max vCPU number is wrong")

	h.MemorySize = 1024
	assert.Equal(h.defaultMemSz(), uint32(1024), "default memory size is wrong")
}

func TestHypervisorDefaultsHypervisor(t *testing.T) {
	assert := assert.New(t)

	tmpdir := t.TempDir()

	testHypervisorPath := filepath.Join(tmpdir, "hypervisor")
	testHypervisorLinkPath := filepath.Join(tmpdir, "hypervisor-link")

	err := createEmptyFile(testHypervisorPath)
	assert.NoError(err)

	err = syscall.Symlink(testHypervisorPath, testHypervisorLinkPath)
	assert.NoError(err)

	savedHypervisorPath := defaultHypervisorPath

	defer func() {
		defaultHypervisorPath = savedHypervisorPath
	}()

	defaultHypervisorPath = testHypervisorPath
	h := hypervisor{}
	p, err := h.path()
	assert.NoError(err)
	assert.Equal(p, defaultHypervisorPath, "default hypervisor path wrong")

	// test path resolution
	defaultHypervisorPath = testHypervisorLinkPath
	h = hypervisor{}
	p, err = h.path()
	assert.NoError(err)
	assert.Equal(p, testHypervisorPath)
}

func TestHypervisorDefaultsKernel(t *testing.T) {
	assert := assert.New(t)

	tmpdir := t.TempDir()

	testKernelPath := filepath.Join(tmpdir, "kernel")
	testKernelLinkPath := filepath.Join(tmpdir, "kernel-link")

	err := createEmptyFile(testKernelPath)
	assert.NoError(err)

	err = syscall.Symlink(testKernelPath, testKernelLinkPath)
	assert.NoError(err)

	savedKernelPath := defaultKernelPath

	defer func() {
		defaultKernelPath = savedKernelPath
	}()

	defaultKernelPath = testKernelPath

	h := hypervisor{}
	p, err := h.kernel()
	assert.NoError(err)
	assert.Equal(p, defaultKernelPath, "default Kernel path wrong")

	// test path resolution
	defaultKernelPath = testKernelLinkPath
	h = hypervisor{}
	p, err = h.kernel()
	assert.NoError(err)
	assert.Equal(p, testKernelPath)

	assert.Equal(h.kernelParams(), defaultKernelParams, "default hypervisor image wrong")
	kernelParams := "foo=bar xyz"
	h.KernelParams = kernelParams
	assert.Equal(h.kernelParams(), kernelParams, "custom hypervisor kernel parameterms wrong")
}

// The default initrd path is not returned by h.initrd(), it isn't an error if path isn't provided
func TestHypervisorDefaultsInitrd(t *testing.T) {
	assert := assert.New(t)

	tmpdir := t.TempDir()

	testInitrdPath := filepath.Join(tmpdir, "initrd")
	testInitrdLinkPath := filepath.Join(tmpdir, "initrd-link")

	err := createEmptyFile(testInitrdPath)
	assert.NoError(err)

	err = syscall.Symlink(testInitrdPath, testInitrdLinkPath)
	assert.NoError(err)

	savedInitrdPath := defaultInitrdPath

	defer func() {
		defaultInitrdPath = savedInitrdPath
	}()

	defaultInitrdPath = testInitrdPath
	h := hypervisor{}
	p, err := h.initrd()
	assert.NoError(err)
	assert.Equal(p, "", "default Image path wrong")

	// test path resolution
	defaultInitrdPath = testInitrdLinkPath
	h = hypervisor{}
	p, err = h.initrd()
	assert.NoError(err)
	assert.Equal(p, "")
}

// The default image path is not returned by h.image(), it isn't an error if path isn't provided
func TestHypervisorDefaultsImage(t *testing.T) {
	assert := assert.New(t)

	tmpdir := t.TempDir()

	testImagePath := filepath.Join(tmpdir, "image")
	testImageLinkPath := filepath.Join(tmpdir, "image-link")

	err := createEmptyFile(testImagePath)
	assert.NoError(err)

	err = syscall.Symlink(testImagePath, testImageLinkPath)
	assert.NoError(err)

	savedImagePath := defaultImagePath

	defer func() {
		defaultImagePath = savedImagePath
	}()

	defaultImagePath = testImagePath
	h := hypervisor{}
	p, err := h.image()
	assert.NoError(err)
	assert.Equal(p, "", "default Image path wrong")

	// test path resolution
	defaultImagePath = testImageLinkPath
	h = hypervisor{}
	p, err = h.image()
	assert.NoError(err)
	assert.Equal(p, "")
}

func TestHypervisorDefaultsGuestHookPath(t *testing.T) {
	assert := assert.New(t)

	h := hypervisor{}
	guestHookPath := h.guestHookPath()
	assert.Equal(guestHookPath, defaultGuestHookPath, "default guest hook path wrong")

	testGuestHookPath := "/test/guest/hook/path"
	h = hypervisor{
		GuestHookPath: testGuestHookPath,
	}
	guestHookPath = h.guestHookPath()
	assert.Equal(guestHookPath, testGuestHookPath, "custom guest hook path wrong")
}

func TestHypervisorDefaultsVhostUserStorePath(t *testing.T) {
	assert := assert.New(t)

	h := hypervisor{}
	vhostUserStorePath := h.vhostUserStorePath()
	assert.Equal(vhostUserStorePath, defaultVhostUserStorePath, "default vhost-user store path wrong")

	testVhostUserStorePath := "/test/vhost/user/store/path"
	h = hypervisor{
		VhostUserStorePath: testVhostUserStorePath,
	}
	vhostUserStorePath = h.vhostUserStorePath()
	assert.Equal(vhostUserStorePath, testVhostUserStorePath, "custom vhost-user store path wrong")
}

func TestAgentDefaults(t *testing.T) {
	assert := assert.New(t)

	a := agent{}

	assert.Equal(a.debug(), a.Debug)

	a.Debug = true
	assert.Equal(a.debug(), a.Debug)

	assert.Equal(a.trace(), a.Tracing)

	a.Tracing = true
	assert.Equal(a.trace(), a.Tracing)
}

func TestGetDefaultConfigFilePaths(t *testing.T) {
	assert := assert.New(t)

	results := GetDefaultConfigFilePaths()
	// There should be atleast two config file locations
	assert.True(len(results) >= 2)

	for _, f := range results {
		// Paths cannot be empty
		assert.NotNil(f)
	}
}

func TestGetDefaultConfigFile(t *testing.T) {
	assert := assert.New(t)

	tmpdir := t.TempDir()

	hypervisor := "qemu"
	confDir := filepath.Join(tmpdir, "conf")
	sysConfDir := filepath.Join(tmpdir, "sysconf")

	for _, dir := range []string{confDir, sysConfDir} {
		err := os.MkdirAll(dir, testDirMode)
		assert.NoError(err)
	}

	confDirConfig, err := createAllRuntimeConfigFiles(confDir, hypervisor)
	assert.NoError(err)

	sysConfDirConfig, err := createAllRuntimeConfigFiles(sysConfDir, hypervisor)
	assert.NoError(err)

	savedConf := defaultRuntimeConfiguration
	savedSysConf := DEFAULTSYSCONFRUNTIMECONFIGURATION

	defaultRuntimeConfiguration = confDirConfig.ConfigPath
	DEFAULTSYSCONFRUNTIMECONFIGURATION = sysConfDirConfig.ConfigPath

	defer func() {
		defaultRuntimeConfiguration = savedConf
		DEFAULTSYSCONFRUNTIMECONFIGURATION = savedSysConf

	}()

	got, err := getDefaultConfigFile()
	assert.NoError(err)
	// DEFAULTSYSCONFRUNTIMECONFIGURATION has priority over defaultRuntimeConfiguration
	assert.Equal(got, DEFAULTSYSCONFRUNTIMECONFIGURATION)

	// force defaultRuntimeConfiguration to be returned
	os.Remove(DEFAULTSYSCONFRUNTIMECONFIGURATION)

	got, err = getDefaultConfigFile()
	assert.NoError(err)
	assert.Equal(got, defaultRuntimeConfiguration)

	// force error
	os.Remove(defaultRuntimeConfiguration)

	_, err = getDefaultConfigFile()
	assert.Error(err)
}

func TestDefaultBridges(t *testing.T) {
	assert := assert.New(t)

	h := hypervisor{DefaultBridges: 0}

	bridges := h.defaultBridges()
	assert.Equal(defaultBridgesCount, bridges)

	h.DefaultBridges = maxPCIBridges + 1
	bridges = h.defaultBridges()
	assert.Equal(maxPCIBridges, bridges)

	h.DefaultBridges = maxPCIBridges
	bridges = h.defaultBridges()
	assert.Equal(maxPCIBridges, bridges)
}

func TestDefaultVirtioFSCache(t *testing.T) {
	assert := assert.New(t)

	h := hypervisor{VirtioFSCache: ""}

	cache := h.defaultVirtioFSCache()
	assert.Equal(defaultVirtioFSCacheMode, cache)

	h.VirtioFSCache = "always"
	cache = h.defaultVirtioFSCache()
	assert.Equal("always", cache)

	h.VirtioFSCache = "never"
	cache = h.defaultVirtioFSCache()
	assert.Equal("never", cache)
}

func TestDefaultFirmware(t *testing.T) {
	assert := assert.New(t)

	// save default firmware path
	oldDefaultFirmwarePath := defaultFirmwarePath

	f, err := os.CreateTemp(os.TempDir(), "qboot.bin")
	assert.NoError(err)
	assert.NoError(f.Close())
	defer os.RemoveAll(f.Name())

	h := hypervisor{}
	defaultFirmwarePath = ""
	p, err := h.firmware()
	assert.NoError(err)
	assert.Empty(p)

	defaultFirmwarePath = f.Name()
	p, err = h.firmware()
	assert.NoError(err)
	assert.NotEmpty(p)

	// restore default firmware path
	defaultFirmwarePath = oldDefaultFirmwarePath
}

func TestDefaultFirmwareVolume(t *testing.T) {
	assert := assert.New(t)

	// save default firmware path
	oldDefaultFirmwareVolumePath := defaultFirmwareVolumePath

	f, err := os.CreateTemp(os.TempDir(), "vol")
	assert.NoError(err)
	assert.NoError(f.Close())
	defer os.RemoveAll(f.Name())

	h := hypervisor{}
	defaultFirmwareVolumePath = ""
	p, err := h.firmwareVolume()
	assert.NoError(err)
	assert.Empty(p)

	defaultFirmwareVolumePath = f.Name()
	p, err = h.firmwareVolume()
	assert.NoError(err)
	assert.NotEmpty(p)

	// restore default firmware volume path
	defaultFirmwarePath = oldDefaultFirmwareVolumePath
}

func TestDefaultMachineAccelerators(t *testing.T) {
	assert := assert.New(t)
	machineAccelerators := "abc,123,rgb"
	h := hypervisor{MachineAccelerators: machineAccelerators}
	assert.Equal(machineAccelerators, h.machineAccelerators())

	machineAccelerators = ""
	h.MachineAccelerators = machineAccelerators
	assert.Equal(machineAccelerators, h.machineAccelerators())

	machineAccelerators = "abc"
	h.MachineAccelerators = machineAccelerators
	assert.Equal(machineAccelerators, h.machineAccelerators())

	machineAccelerators = "abc,123"
	h.MachineAccelerators = "abc,,123"
	assert.Equal(machineAccelerators, h.machineAccelerators())

	machineAccelerators = "abc,123"
	h.MachineAccelerators = ",,abc,,123,,,"
	assert.Equal(machineAccelerators, h.machineAccelerators())

	machineAccelerators = "abc,123"
	h.MachineAccelerators = "abc,,123,,,"
	assert.Equal(machineAccelerators, h.machineAccelerators())

	machineAccelerators = "abc"
	h.MachineAccelerators = ",,abc,"
	assert.Equal(machineAccelerators, h.machineAccelerators())

	machineAccelerators = "abc"
	h.MachineAccelerators = ", , abc , ,"
	assert.Equal(machineAccelerators, h.machineAccelerators())

	machineAccelerators = "abc"
	h.MachineAccelerators = " abc "
	assert.Equal(machineAccelerators, h.machineAccelerators())

	machineAccelerators = "abc,123"
	h.MachineAccelerators = ", abc , 123 ,"
	assert.Equal(machineAccelerators, h.machineAccelerators())

	machineAccelerators = "abc,123"
	h.MachineAccelerators = ",, abc ,,, 123 ,,"
	assert.Equal(machineAccelerators, h.machineAccelerators())
}

func TestDefaultCPUFeatures(t *testing.T) {
	assert := assert.New(t)
	cpuFeatures := "abc,123,rgb"
	h := hypervisor{CPUFeatures: cpuFeatures}
	assert.Equal(cpuFeatures, h.cpuFeatures())

	cpuFeatures = ""
	h.CPUFeatures = cpuFeatures
	assert.Equal(cpuFeatures, h.cpuFeatures())

	cpuFeatures = "abc"
	h.CPUFeatures = cpuFeatures
	assert.Equal(cpuFeatures, h.cpuFeatures())

	cpuFeatures = "abc,123"
	h.CPUFeatures = "abc,,123"
	assert.Equal(cpuFeatures, h.cpuFeatures())

	cpuFeatures = "abc,123"
	h.CPUFeatures = ",,abc,,123,,,"
	assert.Equal(cpuFeatures, h.cpuFeatures())

	cpuFeatures = "abc,123"
	h.CPUFeatures = "abc,,123,,,"
	assert.Equal(cpuFeatures, h.cpuFeatures())

	cpuFeatures = "abc"
	h.CPUFeatures = ",,abc,"
	assert.Equal(cpuFeatures, h.cpuFeatures())

	cpuFeatures = "abc"
	h.CPUFeatures = ", , abc , ,"
	assert.Equal(cpuFeatures, h.cpuFeatures())

	cpuFeatures = "abc"
	h.CPUFeatures = " abc "
	assert.Equal(cpuFeatures, h.cpuFeatures())

	cpuFeatures = "abc,123"
	h.CPUFeatures = ", abc , 123 ,"
	assert.Equal(cpuFeatures, h.cpuFeatures())

	cpuFeatures = "abc,123"
	h.CPUFeatures = ",, abc ,,, 123 ,,"
	assert.Equal(cpuFeatures, h.cpuFeatures())
}

func TestUpdateRuntimeConfigurationVMConfig(t *testing.T) {
	assert := assert.New(t)

	vcpus := uint(2)
	mem := uint32(2048)

	config := oci.RuntimeConfig{}
	expectedVMConfig := mem

	tomlConf := tomlConfig{
		Hypervisor: map[string]hypervisor{
			qemuHypervisorTableType: {
				NumVCPUs:       int32(vcpus),
				MemorySize:     mem,
				Path:           "/",
				Kernel:         "/",
				Image:          "/",
				Firmware:       "/",
				FirmwareVolume: "/",
				SharedFS:       "virtio-fs",
				VirtioFSDaemon: "/usr/libexec/kata-qemu/virtiofsd",
			},
		},
	}

	err := updateRuntimeConfig("", tomlConf, &config)
	assert.NoError(err)

	assert.Equal(expectedVMConfig, config.HypervisorConfig.MemorySize)
}

func TestUpdateRuntimeConfigurationFactoryConfig(t *testing.T) {
	assert := assert.New(t)

	config := oci.RuntimeConfig{}
	expectedFactoryConfig := oci.FactoryConfig{
		Template:        true,
		TemplatePath:    defaultTemplatePath,
		VMCacheEndpoint: defaultVMCacheEndpoint,
	}

	tomlConf := tomlConfig{Factory: factory{Template: true}}

	err := updateRuntimeConfig("", tomlConf, &config)
	assert.NoError(err)

	assert.Equal(expectedFactoryConfig, config.FactoryConfig)
}

func TestUpdateRuntimeConfigurationInvalidKernelParams(t *testing.T) {
	assert := assert.New(t)

	config := oci.RuntimeConfig{}

	tomlConf := tomlConfig{}

	savedFunc := GetKernelParamsFunc
	defer func() {
		GetKernelParamsFunc = savedFunc
	}()

	GetKernelParamsFunc = func(needSystemd, trace bool) []vc.Param {
		return []vc.Param{
			{
				Key:   "",
				Value: "",
			},
		}
	}

	err := updateRuntimeConfig("", tomlConf, &config)
	assert.EqualError(err, "Empty kernel parameter")
}

func TestCheckHypervisorConfig(t *testing.T) {
	assert := assert.New(t)

	dir := t.TempDir()

	// Not created on purpose
	imageENOENT := filepath.Join(dir, "image-ENOENT.img")
	initrdENOENT := filepath.Join(dir, "initrd-ENOENT.img")

	imageEmpty := filepath.Join(dir, "image-empty.img")
	initrdEmpty := filepath.Join(dir, "initrd-empty.img")

	for _, file := range []string{imageEmpty, initrdEmpty} {
		err := createEmptyFile(file)
		assert.NoError(err)
	}

	image := filepath.Join(dir, "image.img")
	initrd := filepath.Join(dir, "initrd.img")

	mb := uint32(1024 * 1024)

	fileSizeMB := uint32(3)
	fileSizeBytes := fileSizeMB * mb

	fileData := strings.Repeat("X", int(fileSizeBytes))

	for _, file := range []string{image, initrd} {
		err := WriteFile(file, fileData, testFileMode)
		assert.NoError(err)
	}

	type testData struct {
		imagePath        string
		initrdPath       string
		memBytes         uint32
		expectError      bool
		expectLogWarning bool
	}

	// Note that checkHypervisorConfig() does not check to ensure an image
	// or an initrd has been specified - that's handled by a separate
	// function, hence no test for it here.

	data := []testData{
		{"", "", 0, true, false},

		{imageENOENT, "", 2, true, false},
		{"", initrdENOENT, 2, true, false},

		{imageEmpty, "", 2, true, false},
		{"", initrdEmpty, 2, true, false},

		{image, "", fileSizeMB + 2, false, false},
		{image, "", fileSizeMB + 1, false, false},
		{image, "", fileSizeMB + 0, false, true},
		{image, "", fileSizeMB - 1, false, true},
		{image, "", fileSizeMB - 2, false, true},

		{"", initrd, fileSizeMB + 2, false, false},
		{"", initrd, fileSizeMB + 1, false, false},
		{"", initrd, fileSizeMB + 0, true, false},
		{"", initrd, fileSizeMB - 1, true, false},
		{"", initrd, fileSizeMB - 2, true, false},
	}

	for i, d := range data {
		savedOut := kataUtilsLogger.Logger.Out

		// create buffer to save logger output
		logBuf := &bytes.Buffer{}

		// capture output to buffer
		kataUtilsLogger.Logger.Out = logBuf

		config := vc.HypervisorConfig{
			ImagePath:  d.imagePath,
			InitrdPath: d.initrdPath,
			MemorySize: d.memBytes,
		}

		err := checkHypervisorConfig(config)

		if d.expectError {
			assert.Error(err, "test %d (%+v)", i, d)
		} else {
			assert.NoError(err, "test %d (%+v)", i, d)
		}

		if d.expectLogWarning {
			assert.True(strings.Contains(logBuf.String(), "warning"))
		} else {
			assert.Empty(logBuf.String())
		}

		// reset logger
		kataUtilsLogger.Logger.Out = savedOut
	}
}

func TestCheckNetNsConfig(t *testing.T) {
	assert := assert.New(t)

	config := oci.RuntimeConfig{
		DisableNewNetNs: true,
	}
	err := checkNetNsConfig(config)
	assert.Error(err)

	config = oci.RuntimeConfig{
		DisableNewNetNs:   true,
		InterNetworkModel: vc.NetXConnectDefaultModel,
	}
	err = checkNetNsConfig(config)
	assert.Error(err)
}

func TestCheckFactoryConfig(t *testing.T) {
	assert := assert.New(t)

	// nolint: govet
	type testData struct {
		factoryEnabled bool
		expectError    bool
		imagePath      string
		initrdPath     string
	}

	data := []testData{
		{false, false, "", ""},
		{false, false, "image", ""},
		{false, false, "", "initrd"},

		{true, false, "", "initrd"},
		{true, true, "image", ""},
	}

	for i, d := range data {
		config := oci.RuntimeConfig{
			HypervisorConfig: vc.HypervisorConfig{
				ImagePath:  d.imagePath,
				InitrdPath: d.initrdPath,
			},

			FactoryConfig: oci.FactoryConfig{
				Template: d.factoryEnabled,
			},
		}

		err := checkFactoryConfig(config)

		if d.expectError {
			assert.Error(err, "test %d (%+v)", i, d)
		} else {
			assert.NoError(err, "test %d (%+v)", i, d)
		}
	}
}

func TestValidateBindMounts(t *testing.T) {
	assert := assert.New(t)

	tmpdir1 := t.TempDir()

	tmpdir2 := t.TempDir()

	duplicate1 := filepath.Join(tmpdir1, "cat.txt")
	duplicate2 := filepath.Join(tmpdir2, "cat.txt")
	unique := filepath.Join(tmpdir1, "foobar.txt")

	err := os.WriteFile(duplicate1, []byte("kibble-monster"), 0644)
	assert.NoError(err)

	err = os.WriteFile(duplicate2, []byte("furbag"), 0644)
	assert.NoError(err)

	err = os.WriteFile(unique, []byte("fuzzball"), 0644)
	assert.NoError(err)

	type testData struct {
		name        string
		mounts      []string
		expectError bool
	}

	data := []testData{
		{"two unique directories", []string{tmpdir1, tmpdir2}, false},
		{"unique directory and two unique files", []string{tmpdir1, duplicate1, unique}, false},
		{"two files with same base name", []string{duplicate1, duplicate2}, true},
		{"non existent path", []string{"/this/does/not/exist"}, true},
		{"non existent path with existing path", []string{unique, "/this/does/not/exist"}, true},
		{"non existent path with duplicates", []string{duplicate1, duplicate2, "/this/does/not/exist"}, true},
		{"no paths", []string{}, false},
	}
	for i, d := range data {
		err := validateBindMounts(d.mounts)
		if d.expectError {
			assert.Error(err, "test %d (%+v)", i, d.name)
		} else {
			assert.NoError(err, "test %d (%+v)", i, d.name)
		}
	}
}

func TestLoadDropInConfiguration(t *testing.T) {
	tmpdir := t.TempDir()

	// Test Runtime and Hypervisor to represent structures stored directly and
	// in maps, respectively.  For each of them, test
	// - a key that's only set in the base config file
	// - a key that's only set in a drop-in
	// - a key that's set in the base config file and then changed by a drop-in
	// - a key that's set in a drop-in and then overridden by another drop-in
	// Avoid default values to reduce the risk of mistaking a result of
	// something having gone wrong with the expected value.

	runtimeConfigFileData := `
[hypervisor.qemu]
path = "/usr/bin/qemu-kvm"
default_bridges = 3
[runtime]
enable_debug = true
internetworking_model="tcfilter"
`
	dropInData := `
[hypervisor.qemu]
default_vcpus = 2
default_bridges = 4
shared_fs = "virtio-fs"
[runtime]
sandbox_cgroup_only=true
internetworking_model="macvtap"
vfio_mode="guest-kernel"
`
	dropInOverrideData := `
[hypervisor.qemu]
shared_fs = "virtio-9p"
[runtime]
vfio_mode="vfio"
`

	configPath := path.Join(tmpdir, "runtime.toml")
	err := createConfig(configPath, runtimeConfigFileData)
	assert.NoError(t, err)

	dropInDir := path.Join(tmpdir, "config.d")
	err = os.Mkdir(dropInDir, os.FileMode(0777))
	assert.NoError(t, err)

	dropInPath := path.Join(dropInDir, "10-base")
	err = createConfig(dropInPath, dropInData)
	assert.NoError(t, err)

	dropInOverridePath := path.Join(dropInDir, "10-override")
	err = createConfig(dropInOverridePath, dropInOverrideData)
	assert.NoError(t, err)

	config, _, err := decodeConfig(configPath)
	assert.NoError(t, err)

	assert.Equal(t, config.Hypervisor["qemu"].Path, "/usr/bin/qemu-kvm")
	assert.Equal(t, config.Hypervisor["qemu"].NumVCPUs, int32(2))
	assert.Equal(t, config.Hypervisor["qemu"].DefaultBridges, uint32(4))
	assert.Equal(t, config.Hypervisor["qemu"].SharedFS, "virtio-9p")
	assert.Equal(t, config.Runtime.Debug, true)
	assert.Equal(t, config.Runtime.SandboxCgroupOnly, true)
	assert.Equal(t, config.Runtime.InterNetworkModel, "macvtap")
	assert.Equal(t, config.Runtime.VfioMode, "vfio")
}<|MERGE_RESOLUTION|>--- conflicted
+++ resolved
@@ -570,11 +570,8 @@
 		VirtioFSCache:         defaultVirtioFSCacheMode,
 		BlockDeviceAIO:        defaultBlockDeviceAIO,
 		DisableGuestSeLinux:   defaultDisableGuestSeLinux,
-<<<<<<< HEAD
 		SNPGuestPolicy:        defaultSNPGuestPolicy,
-=======
 		HotPlugVFIO:           defaultHotPlugVFIO,
->>>>>>> e17587b0
 		ColdPlugVFIO:          defaultColdPlugVFIO,
 	}
 
